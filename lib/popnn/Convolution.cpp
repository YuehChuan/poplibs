#include "popnn/Convolution.hpp"
#include <limits>
#include <cassert>
#include "ConvUtil.hpp"
#include "Pad.hpp"
#include "popnn/ActivationMapping.hpp"
#include "Regroup.hpp"
#include "VertexTemplates.hpp"
#include "gcd.hpp"
#include "PerformanceEstimation.hpp"
#include "popnn/exceptions.hpp"
#include "Cast.hpp"

using namespace poplar;
using namespace poplar::program;

namespace conv {

std::pair<unsigned, unsigned>
getOutputDim(unsigned inDimY, unsigned inDimX, unsigned kernelSizeY,
             unsigned kernelSizeX, unsigned strideY,
             unsigned strideX, unsigned paddingY,
             unsigned paddingX) {
  unsigned outDimX = (inDimX + (paddingX * 2) - kernelSizeX) / strideX + 1;
  unsigned outDimY = (inDimY + (paddingY * 2) - kernelSizeY) / strideY + 1;
  return {outDimY, outDimX};
}

poplar::Tensor
createWeights(poplar::Graph &graph, std::string dType,
             unsigned inNumChans,
             unsigned kernelSizeY,
             unsigned kernelSizeX,
             unsigned outNumChans,
             const ConvPlan &plan) {
  const auto partialChansPerGroup = plan.fwdPartition.partialChansPerGroup;
  const auto partialNumChanGroups = outNumChans / partialChansPerGroup;
  const auto inChansPerGroup = plan.fwdPartition.inChansPerGroup;
  const auto inNumChanGroups = inNumChans / inChansPerGroup;
  auto weights = graph.addTensor(dType, {partialNumChanGroups,
                                         inNumChanGroups,
                                         kernelSizeY,
                                         kernelSizeX,
                                         partialChansPerGroup,
                                         inChansPerGroup},
                                 "weights");
  return weights;
}

poplar::Tensor
createBiases(poplar::Graph &graph, std::string dType,
             unsigned outNumChans) {
  auto biases = graph.addTensor(dType, {outNumChans}, "biases");
  return biases;
}

static unsigned
linearizeTileIndices(unsigned batchNum,
                     unsigned izg, unsigned ox, unsigned oy,
                     unsigned ozg,
                     const Partition &partition,
                     bool isMultiIPU) {
  const auto tilesPerX = partition.tilesPerXAxis;
  const auto tilesPerY = partition.tilesPerYAxis;
  const auto tilesPerZ = partition.tilesPerZAxis;
  const auto tilesPerInZGroup = partition.tilesPerInZGroupAxis;

  // If this is a multi IPU system then choose an order that avoids splitting
  // partial sums over IPUs
  if (isMultiIPU)
    return izg + tilesPerInZGroup *
             (ox + tilesPerX *
               (oy + tilesPerY *
                 (ozg + tilesPerZ *
                   batchNum)));
  // For single IPU systems this order appears to give the best results.
  // TODO understand why this is. Intuitively I'd expect the an ordering
  // that matches the input tensor, i.e. (izg, iy, ix, iz) to result in
  // less exchange.
  return ox + tilesPerX *
           (oy + tilesPerY *
             (ozg + tilesPerZ *
               (izg + tilesPerInZGroup *
                 batchNum)));
}

template <typename Builder>
static void
iterateWeightMapping(Tensor w,
                     const poplar::Graph &graph,
                     const Partition &partition,
                     unsigned batchSize,
                     Builder &&builder) {
  const auto &deviceInfo = graph.getDevice().getDeviceInfo();
  const auto inChansPerGroup = partition.inChansPerGroup;
  const auto partialChansPerGroup = partition.partialChansPerGroup;
  if (batchSize > 1) {
    // For multi-item batches the weights are going to be sent across
    // exchange independently of mapping. So just map weights across the
    // tile array.
    const auto numTiles = deviceInfo.getNumTiles();
    unsigned groupSize = partialChansPerGroup * inChansPerGroup;
    unsigned numGroups = w.numElements() / groupSize;
    for (unsigned tile = 0; tile < numTiles; ++tile) {
      const auto groupBegin = numGroups * tile / numTiles;
      const auto groupEnd = numGroups * (tile + 1) / numTiles;
      if (groupBegin == groupEnd)
        continue;
      const auto tileWeights = w.reshape({numGroups, groupSize})
                                .slice(groupBegin, groupEnd);
      builder(tileWeights, tile);
    }
    return;
  }

  const auto isMultiIPU = deviceInfo.numIPUs > 1;
  const auto tilesPerX = partition.tilesPerXAxis;
  const auto tilesPerY = partition.tilesPerYAxis;
  const auto tilesPerZ = partition.tilesPerZAxis;
  const auto tilesPerInZGroup = partition.tilesPerInZGroupAxis;
  const auto inNumChans = w.dim(1) * w.dim(5);
  const auto outNumChans = w.dim(0) * w.dim(4);
  const auto kernelSizeY = w.dim(2);
  const auto kernelSizeX = w.dim(3);
  const auto numInZGroups = inNumChans / inChansPerGroup;
  assert(outNumChans % partialChansPerGroup == 0);
  const auto partialNumChanGroups = outNumChans / partialChansPerGroup;


  for (unsigned izg = 0; izg != tilesPerInZGroup; ++izg) {
    const auto inZGroupBegin = (izg * numInZGroups) / tilesPerInZGroup;
    const auto inZGroupEnd = ((izg + 1) * numInZGroups) / tilesPerInZGroup;
    const auto numInZGroups = inZGroupEnd - inZGroupBegin;
    for (unsigned ozg = 0; ozg != tilesPerZ; ++ozg) {
      const auto outZGroupBegin =
          (ozg * partialNumChanGroups) / tilesPerZ;
      const auto outZGroupEnd =
          ((ozg + 1) * partialNumChanGroups) / tilesPerZ;
      const auto numOutZGroups = outZGroupEnd - outZGroupBegin;
      // Group weights that are accessed contiguously by tiles within this
      // loop body.
      Tensor sharedWeights;
      if (partition.useConvolutionInstructions) {
        if (kernelSizeY == 1 && kernelSizeX == 1) {
          sharedWeights =
              w.slice(
          {outZGroupBegin, inZGroupBegin, 0, 0, 0, 0},
          {outZGroupEnd, inZGroupEnd, kernelSizeY, kernelSizeX,
           partialChansPerGroup, inChansPerGroup}
                ).reshape({numOutZGroups,
                           numInZGroups * partialChansPerGroup *
                           inChansPerGroup});
        } else {
          sharedWeights =
              w.slice(
          {outZGroupBegin, inZGroupBegin, 0, 0, 0, 0},
          {outZGroupEnd, inZGroupEnd, kernelSizeY, kernelSizeX,
           partialChansPerGroup, inChansPerGroup}
                ).reshape({numOutZGroups * numInZGroups * kernelSizeY *
                           kernelSizeX,
                           partialChansPerGroup * inChansPerGroup});
        }
      } else {
        sharedWeights =
            w.slice(
        {outZGroupBegin, inZGroupBegin, 0, 0, 0, 0},
        {outZGroupEnd, inZGroupEnd, kernelSizeY, kernelSizeX,
         1, inChansPerGroup}
              ).reshape({numInZGroups * numOutZGroups * kernelSizeY,
                         kernelSizeX * inChansPerGroup});
      }
      const auto numSharedWeightGroups = sharedWeights.dim(0);
      // Spread groups of weights equally across the tiles that read them.
      for (unsigned oy = 0; oy != tilesPerY; ++oy) {
        for (unsigned ox = 0; ox != tilesPerX; ++ox) {
          const auto iw = ox + tilesPerX * oy;
          const auto sharedWeightGroupBegin =
              (iw * numSharedWeightGroups) / (tilesPerY * tilesPerX);
          const auto sharedWeightGroupEnd =
              ((iw + 1) * numSharedWeightGroups) / (tilesPerY * tilesPerX);
          if (sharedWeightGroupBegin == sharedWeightGroupEnd)
            continue;
          const auto tileWeights =
              sharedWeights.slice(sharedWeightGroupBegin,
                                  sharedWeightGroupEnd);
          const auto tile = linearizeTileIndices(0, izg, ox, oy, ozg,
                                                 partition, isMultiIPU);
          builder(tileWeights, tile);
        }
      }
    }
  }
}


static void
mapWeights(Tensor w, Graph &graph, const Partition &partition,
           unsigned batchSize) {
  iterateWeightMapping(w, graph, partition, batchSize,
    [&](Tensor tileWeights, unsigned tile) {
    graph.setTileMapping(tileWeights, tile);
  });
}

void mapWeights(Tensor w, Graph &graph, const ConvPlan &plan,
                unsigned batchSize) {
  mapWeights(w, graph, plan.fwdPartition, batchSize);
}

template <typename Builder>
static void iterateBiasMapping(Tensor b, const Graph &graph,
                               Tensor activations,
                               unsigned batchNum,
                               unsigned batchSize,
                               Builder &&builder) {
  const auto activationsMapping = computeActivationsMapping(graph,
                                                            activations,
                                                            batchNum,
                                                            batchSize);
  const auto numTiles = graph.getDevice().getDeviceInfo().getNumTiles();
  const auto outNumChans = activations.dim(0) * activations.dim(3);
  const auto outNumChanGroups = activations.dim(0);
  const auto outDimY = activations.dim(1);
  const auto outDimX = activations.dim(2);
  std::vector<unsigned> mapping(outNumChanGroups);
  size_t outChansPerGroup = outNumChans / outNumChanGroups;
  Tensor biasesByChanGroup =
      b.reshape({outNumChanGroups, outChansPerGroup});
  for (unsigned tile = 0; tile != numTiles; ++tile) {
    const auto tileActivationsBegin = activationsMapping[tile];
    const auto tileActivationsEnd = activationsMapping[tile + 1];
    assert(tileActivationsBegin % outChansPerGroup == 0);
    assert(tileActivationsEnd % outChansPerGroup == 0);
    const auto tileGroupBegin = tileActivationsBegin / outChansPerGroup;
    const auto tileGroupEnd = tileActivationsEnd / outChansPerGroup;
    const auto tileNumGroups = tileGroupEnd - tileGroupBegin;
    if (tileNumGroups == 0)
      continue;
    const auto minOutChanGroup = tileGroupBegin / (outDimX * outDimY);
    const auto maxOutChanGroup = (tileGroupEnd - 1) / (outDimX * outDimY);
    for (unsigned grp = minOutChanGroup; grp <= maxOutChanGroup; ++grp)
      mapping[grp] = tile;
  }

  unsigned beginGroup = 0;
  unsigned curTile = mapping[0];
  for (unsigned grp = 1; grp < outNumChanGroups; ++grp) {
    if (mapping[grp] != curTile) {
      Tensor biasSlice = biasesByChanGroup.slice(beginGroup, grp);
      builder(biasSlice, curTile);
      curTile = mapping[grp];
      beginGroup = grp;
    }
  }
  Tensor finalSlice = biasesByChanGroup.slice(beginGroup, outNumChanGroups);
  builder(finalSlice, curTile);
}

void mapBiases(Tensor biases, Graph &graph, Tensor activations) {
  auto batchSize = activations.dim(0);
  for (unsigned b = 0; b < batchSize; ++b) {
    iterateBiasMapping(biases, graph, activations[b], b, batchSize,
                       [&](Tensor biasSlice, unsigned tile) {
                           graph.setTileMapping(biasSlice, tile);
                       });
  }
}

static void
createConvPartial1x1OutVertex(Graph &graph,
                              unsigned tile,
                              unsigned outXBegin, unsigned outXEnd,
                              unsigned outYBegin, unsigned outYEnd,
                              unsigned ozg,
                              unsigned inZGroupBegin, unsigned inZGroupEnd,
                              unsigned kernelSizeY,
                              unsigned kernelSizeX,
                              unsigned strideY,
                              unsigned strideX,
                              unsigned paddingY,
                              unsigned paddingX,
                              ComputeSet fwdCS,
                              const Tensor &in, const Tensor &weights,
                              const Tensor &out, bool forward) {
  assert(kernelSizeY == 1 && kernelSizeX == 1);
  assert(forward || stride == 1);
  const auto inDimY = in.dim(1);
  const auto inDimX = in.dim(2);
  const auto inChansPerGroup = static_cast<unsigned>(in.dim(3));
  const auto outChansPerGroup = static_cast<unsigned>(out.dim(3));
  const auto dType = graph.getTensorElementType(in);
  const auto &deviceInfo = graph.getDevice().getDeviceInfo();
  const auto dataPathWidth = deviceInfo.dataPathWidth;
  const auto contextsPerVertex =
      deviceInfo.sharedConvWeights ? deviceInfo.numWorkerContexts : 1;
  const auto weightsPerConvUnit =
      deviceInfo.getWeightsPerConvUnit(dType == "float");
  assert(weightsPerConvUnit % inChansPerGroup == 0);
  const auto convUnitWeightHeight = weightsPerConvUnit / inChansPerGroup;
  if (convUnitWeightHeight != 1) {
    throw popnn::popnn_error("Using convolution units for 1x1 convolutions "
                             "where channel grouping is not equal to weights "
                             "stored per convolution unit has not "
                             "been implemented");
  }
  const auto outHeight = outYEnd - outYBegin;
  const auto outWidth = outXEnd - outXBegin;
  const auto partialType = graph.getTensorElementType(out);
  unsigned inYBegin, inYEnd, inXBegin, inXEnd;
  std::tie(inYBegin, inYEnd) =
      getInputRange({outYBegin, outYEnd}, strideY, kernelSizeY,
                     paddingY, inDimY, forward);
  std::tie(inXBegin, inXEnd) =
      getInputRange({outXBegin, outXEnd}, strideX,
                     kernelSizeX, paddingX, inDimX, forward);

  // Add the vertex.
  const char *baseClass =
      deviceInfo.sharedConvWeights ? "poplar::SupervisorVertex" :
                                     "poplar::Vertex";
  Tensor w =
      weights[ozg].slice(
  {inZGroupBegin, 0, 0, 0, 0},
  {inZGroupEnd, 1, 1, outChansPerGroup, inChansPerGroup}
        ).flatten();
  auto v = graph.addVertex(
        fwdCS,
        templateVertex("ConvPartial1x1Out", baseClass, dType, partialType),
  {{"weights", w}}
        );
  graph.setInitialValue(v["dataPathWidth"], dataPathWidth);
  graph.setInitialValue(v["inChansPerGroup"], inChansPerGroup);
  graph.setInitialValue(v["outChansPerGroup"], outChansPerGroup);
  std::vector<std::vector<PartialRow>> workerPartition;
  unsigned outputStride = 1;
  workerPartition =
      partitionConvPartialByWorker(outHeight, outWidth,
                                   contextsPerVertex, outputStride);
  graph.setFieldSize(v["weightReuseCount"], contextsPerVertex);
  for (unsigned i = 0; i != contextsPerVertex; ++i) {
    graph.setInitialValue(
          v["weightReuseCount"][i],
        static_cast<std::uint32_t>(workerPartition[i].size())
        );
  }
  unsigned numConvolutions = 0;
  for (unsigned izg = inZGroupBegin; izg != inZGroupEnd; ++izg) {
    for (unsigned i = 0; i != contextsPerVertex; ++i) {
      for (const auto &partialRow : workerPartition[i]) {
        const auto workerOutY = outYBegin + partialRow.rowNumber;
        const auto workerOutXBegin = outXBegin + partialRow.begin;
        const auto workerOutXEnd = outXBegin + partialRow.end;
        const auto workerOutWidth = workerOutXEnd - workerOutXBegin;
        const auto workerInY =
            getInputIndex(workerOutY, strideY, kernelSizeY,
                          paddingY, inDimY, 0, forward);
        assert(workerInY != ~0U);
        unsigned workerInXBegin, workerInXEnd;
        std::tie(workerInXBegin, workerInXEnd) =
            getInputRange({workerOutXBegin, workerOutXEnd}, strideX,
                          kernelSizeX, paddingX, inDimX, forward);
        const auto workerInWidth = workerInXEnd - workerInXBegin;
        assert(workerInWidth != 0);
        Tensor inWindow =
            in[izg][workerInY].slice(
              {workerInXBegin, 0},
              {workerInXEnd, inChansPerGroup}
            ).reshape({workerInWidth * inChansPerGroup});
        Tensor outWindow =
            out[ozg][workerOutY].slice(
              {workerOutXBegin, 0},
              {workerOutXEnd, outChansPerGroup}
            ).reshape({workerOutWidth * outChansPerGroup});
        graph.setTileMapping(outWindow, tile);
        graph.connect(v["in"][numConvolutions], inWindow);
        graph.connect(v["out"][numConvolutions], outWindow);
        ++numConvolutions;
      }
    }
  }
  graph.setFieldSize(v["in"], numConvolutions);
  graph.setFieldSize(v["out"], numConvolutions);
  // Map the vertex and output.
  graph.setTileMapping(v, tile);
}

static void
createConvPartialnx1InOutVertex(Graph &graph,
                                unsigned tile,
                                unsigned outXBegin, unsigned outXEnd,
                                unsigned outYBegin, unsigned outYEnd,
                                unsigned outZGroup,
                                unsigned inZGroupBegin, unsigned inZGroupEnd,
                                unsigned kernelSizeY,
                                unsigned kernelSizeX,
                                unsigned strideY, unsigned strideX,
                                unsigned paddingY, unsigned paddingX,
                                ComputeSet fwdCS,
                                const Tensor &in,
                                const Tensor &weights,
                                const Tensor &out,
                                const Tensor &zeros,
                                bool forward) {
  const auto inDimY = in.dim(1);
  const auto inDimX = in.dim(2);
  const auto inChansPerGroup = static_cast<unsigned>(in.dim(3));
  const auto outChansPerGroup = static_cast<unsigned>(out.dim(3));
  const auto dType = graph.getTensorElementType(in);
  const auto &deviceInfo = graph.getDevice().getDeviceInfo();
  const auto dataPathWidth = deviceInfo.dataPathWidth;
  const auto contextsPerVertex =
      deviceInfo.sharedConvWeights ? deviceInfo.numWorkerContexts : 1;
  const char *baseClass =
      deviceInfo.sharedConvWeights ? "poplar::SupervisorVertex" :
                                     "poplar::Vertex";
  const auto weightsPerConvUnit =
      deviceInfo.getWeightsPerConvUnit(dType == "float");
  assert(weightsPerConvUnit % inChansPerGroup == 0);
  const auto convUnitWeightHeight = weightsPerConvUnit / inChansPerGroup;
  const auto partialType = graph.getTensorElementType(out);
  // Add the vertex.
  auto v =
      graph.addVertex(fwdCS,
                      templateVertex("ConvPartialnx1InOut", baseClass,
                                     dType, partialType,
                                     forward ? "true" : "false"));
  graph.setInitialValue(v["dataPathWidth"], dataPathWidth);
  graph.setInitialValue(v["inChansPerGroup"], inChansPerGroup);
  graph.setInitialValue(v["outChansPerGroup"], outChansPerGroup);
  graph.setTileMapping(v, tile);
  unsigned numWeights = 0;
  unsigned numConvolutions = 0;
  for (unsigned wyBegin = 0; wyBegin < kernelSizeY;
       wyBegin += convUnitWeightHeight) {
    const auto wyEnd = std::min(kernelSizeY, wyBegin + convUnitWeightHeight);
    unsigned convOutYBegin, convOutYEnd;
    std::tie(convOutYBegin, convOutYEnd) =
        getOutputRange({outYBegin, outYEnd}, strideY, kernelSizeY,
                       paddingY, inDimY, {wyBegin, wyEnd}, forward);
    const auto convOutHeight = convOutYEnd - convOutYBegin;
    if (convOutHeight == 0)
      continue;
    for (unsigned wx = 0; wx != kernelSizeX; ++wx) {
      unsigned convOutXBegin, convOutXEnd;
      std::tie(convOutXBegin, convOutXEnd) =
          getOutputRange({outXBegin, outXEnd}, strideX, kernelSizeX,
                         paddingX, inDimX, wx, forward);
      const auto convOutWidth = convOutXEnd - convOutXBegin;
      if (convOutWidth == 0)
        continue;
<<<<<<< HEAD
      unsigned outputStride = forward ? 1 : strideY;
=======
      // In the backwards pass, if we are handling one row of the kernel at
      // a time, the partitioning of work across the workers can be aware of
      // the stride and only allocate work on the rows that get affected.
      unsigned outputStride =
          (!forward && convUnitWeightHeight == 1) ? stride : 1;
>>>>>>> 7f8c738f
      std::vector<std::vector<PartialRow>> workerPartition =
          partitionConvPartialByWorker(convOutHeight, convOutWidth,
                                       contextsPerVertex, outputStride);
      assert(workerPartition.size() == contextsPerVertex);
      for (unsigned izg = inZGroupBegin; izg != inZGroupEnd; ++izg) {
        for (unsigned wy = wyBegin; wy != wyBegin + convUnitWeightHeight;
             ++wy) {
          Tensor w;
          if (wy < wyEnd) {
            w = weights[outZGroup][izg][wy][wx].flatten();
          } else {
            w = zeros.slice(0, inChansPerGroup * outChansPerGroup);
          }
          const auto weightsIndex =
              numWeights * convUnitWeightHeight + wy - wyBegin;
          graph.connect(v["weights"][weightsIndex], w);
        }
        for (unsigned i = 0; i != contextsPerVertex; ++i) {
          graph.setInitialValue(
            v["weightReuseCount"][numWeights * contextsPerVertex + i],
            static_cast<std::uint32_t>(workerPartition[i].size())
          );
          for (const auto &partialRow : workerPartition[i]) {
            const auto workerOutY = convOutYBegin + partialRow.rowNumber;
            unsigned workerOutXBegin, workerOutXEnd;
            std::tie(workerOutXBegin, workerOutXEnd) =
                getOutputRange({convOutXBegin + partialRow.begin,
                                convOutXBegin + partialRow.end},
                               stride, kernelSize, padding, inDimX, wx,
                               forward);
            const auto workerOutWidth = workerOutXEnd - workerOutXBegin;
            unsigned workerInXBegin, workerInXEnd;
            std::tie(workerInXBegin, workerInXEnd) =
                getInputRange({workerOutXBegin, workerOutXEnd}, strideX,
                              kernelSizeX, paddingX, inDimX, wx, forward);
            const auto workerInWidth = workerInXEnd - workerInXBegin;
            for (unsigned wy = wyBegin; wy != wyBegin + convUnitWeightHeight;
                 ++wy) {
              const auto workerInY =
                  getInputIndex(workerOutY, strideY, kernelSizeY,
                                paddingY, inDimY, wy, forward);
              Tensor inWindow;
              if (workerInY == ~0U) {
                inWindow = zeros.slice(0, workerInWidth * inChansPerGroup);
              } else {
                inWindow =
                    in[izg][workerInY].slice(
                      {workerInXBegin, 0},
                      {workerInXEnd, inChansPerGroup}
                    ).reshape({workerInWidth * inChansPerGroup});
              }
              const auto inIndex =
                  numConvolutions * convUnitWeightHeight + wy - wyBegin;
              graph.connect(v["in"][inIndex], inWindow);
            }
            Tensor outWindow =
                out[outZGroup][workerOutY].slice(
                  {workerOutXBegin, 0},
                  {workerOutXEnd, outChansPerGroup}
                ).reshape({workerOutWidth * outChansPerGroup});
            // Note the output tensor is mapped in zeroPartialSums.
            graph.connect(v["out"][numConvolutions], outWindow);
            ++numConvolutions;
          }
        }
        ++numWeights;
      }
    }
  }
  graph.setFieldSize(v["in"], numConvolutions * convUnitWeightHeight);
  graph.setFieldSize(v["out"], numConvolutions);
  graph.setFieldSize(v["weights"], numWeights * convUnitWeightHeight);
  graph.setFieldSize(v["weightReuseCount"], numWeights * contextsPerVertex);
}

static void
createConvPartialDotProductVertex(Graph &graph,
                                  const Partition &partition,
                                  unsigned tile,
                                  unsigned outXBegin, unsigned outXEnd,
                                  unsigned outYBegin, unsigned outYEnd,
                                  unsigned z,
                                  unsigned inZGroupBegin, unsigned inZGroupEnd,
                                  unsigned kernelSizeY, unsigned kernelSizeX,
                                  unsigned strideY, unsigned strideX,
                                  unsigned paddingY, unsigned paddingX,
                                  std::string dType,
                                  ComputeSet fwdCS,
                                  const Tensor &in,
                                  const Tensor &weights,
                                  const Tensor &out) {
  const auto inChansPerGroup = partition.inChansPerGroup;
  const auto outChansPerGroup = partition.partialChansPerGroup;
  const auto dataPathWidth = graph.getDevice().getDeviceInfo().dataPathWidth;
  const auto inZGroups = inZGroupEnd - inZGroupBegin;
  const auto inDimY = in.dim(1);
  const auto inDimX = in.dim(2);
  const auto partialType = partition.getPartialType();
  assert(outChansPerGroup == 1);
  assert(outYEnd - outYBegin == 1);
  const auto y = outYBegin;
  unsigned inYBegin, inYEnd, inXBegin, inXEnd;
  std::tie(inYBegin, inYEnd) =
      getInputRange(y, strideY, kernelSizeY, paddingY, inDimY, true);
  std::tie(inXBegin, inXEnd) =
      getInputRange({outXBegin, outXEnd}, strideX, kernelSizeX,
                    paddingX, inDimX, true);
  // Window into previous layer.
  const auto inWidth = inXEnd - inXBegin;
  const auto inHeight = inYEnd - inYBegin;
  // Weights that match the window.
  unsigned weightYBegin, weightYEnd;
  std::tie(weightYBegin, weightYEnd) =
      getKernelRange(y, strideY, kernelSizeY, paddingY, inDimY, true);
  Tensor inWindow =
      in.slice(
  {inZGroupBegin, inYBegin, inXBegin, 0},
  {inZGroupEnd, inYEnd, inXEnd, inChansPerGroup}
        ).reshape({inHeight * inZGroups,
                   inWidth * inChansPerGroup});
  Tensor w =
      weights[z].slice(
  {inZGroupBegin, weightYBegin, 0, 0, 0},
  {inZGroupEnd, weightYEnd, kernelSizeX, 1, inChansPerGroup}
        ).reshape({inHeight * inZGroups,
                   inChansPerGroup * kernelSizeX});
  Tensor outWindow = out[z][y].slice(outXBegin, outXEnd).flatten();
  // Add the vertex.
  auto v = graph.addVertex(fwdCS,
                           templateVertex("ConvPartial", dType,
                                          partialType),
  { {"in", inWindow },
    {"weights", w },
    {"out", outWindow },
                           });
  graph.setInitialValue(v["dataPathWidth"], dataPathWidth);
  graph.setInitialValue(v["stride"], strideX);
  graph.setInitialValue(v["inChansPerGroup"], inChansPerGroup);
  unsigned vPadding = inXBegin < paddingX ? paddingX - inXBegin : 0;
  graph.setInitialValue(v["padding"], vPadding);
  // Map the vertex and output.
  graph.setTileMapping(v, tile);
  graph.setTileMapping(outWindow, tile);
}

static void
zeroPartialSums(Graph &graph,
                const Partition &partition,
                unsigned outXBegin, unsigned outXEnd,
                unsigned outYBegin, unsigned outYEnd,
                unsigned tileOutZGroupBegin, unsigned tileOutZGroupEnd,
                unsigned tile,
                ComputeSet zeroCS,
                Tensor &out) {
  const auto outChansPerGroup = partition.partialChansPerGroup;
  const auto &deviceInfo = graph.getDevice().getDeviceInfo();
  const auto dataPathWidth = deviceInfo.dataPathWidth;
  const auto outZGroups = tileOutZGroupEnd - tileOutZGroupBegin;
  const auto outHeight = outYEnd - outYBegin;
  const auto outWidth = outXEnd - outXBegin;
  const auto partialType = partition.getPartialType();

  Tensor toZero =
      out.slice({tileOutZGroupBegin, outYBegin, outXBegin, 0},
                {tileOutZGroupEnd, outYEnd, outXEnd, outChansPerGroup})
         .reshape({outZGroups * outHeight,
                   outWidth * outChansPerGroup});
  graph.setTileMapping(toZero, tile);
  const auto workersPerTile = deviceInfo.numWorkerContexts;
  const auto tileOutRows = toZero.dim(0);
  const auto maxRowsPerWorker =
      (tileOutRows + workersPerTile - 1) / workersPerTile;
  // Choose the number of vertices such that each vertices is reponsible for
  // at most maxRowsPerWorker groups.
  const auto verticesToCreate =
      (tileOutRows + maxRowsPerWorker - 1) / maxRowsPerWorker;
  for (unsigned vertex = 0; vertex != verticesToCreate; ++vertex) {
    const auto beginRow = (vertex * tileOutRows) / verticesToCreate;
    const auto endRow = ((vertex + 1) * tileOutRows) / verticesToCreate;
    if (beginRow == endRow)
      continue;
    auto zv = graph.addVertex(
      zeroCS, templateVertex("Zero2D", partialType),
      {{"out", toZero.slice(beginRow, endRow)}}
    );
    graph.setInitialValue(zv["dataPathWidth"], dataPathWidth);
    graph.setTileMapping(zv, tile);
  }
}

static void
calcPartialConvOutput(Graph &graph,
                      const Partition &partition,
                      std::string dType,
                      unsigned tile,
                      unsigned outXBegin, unsigned outXEnd,
                      unsigned outYBegin, unsigned outYEnd,
                      unsigned outZGroupBegin, unsigned outZGroupEnd,
                      unsigned inZGroupBegin, unsigned inZGroupEnd,
                      unsigned kernelSizeY, unsigned kernelSizeX,
                      unsigned strideY, unsigned strideX, unsigned paddingY,
                      unsigned paddingX,
                      ComputeSet zeroCS,
                      ComputeSet fwdCS,
                      Tensor in, Tensor weights, Tensor out, bool forward) {
  const auto inChansPerGroup = partition.inChansPerGroup;
  const auto outChansPerGroup = partition.partialChansPerGroup;
  const auto &deviceInfo = graph.getDevice().getDeviceInfo();
  const auto dataPathWidth = deviceInfo.dataPathWidth;
  Tensor zeros;
  bool useConvPartial1x1OutVertex = false;
  if (partition.useConvolutionInstructions) {
    const auto weightsPerConvUnit =
        deviceInfo.getWeightsPerConvUnit(dType == "float");
    assert(weightsPerConvUnit % inChansPerGroup == 0);
    const auto convUnitWeightHeight = weightsPerConvUnit / inChansPerGroup;
    if (convUnitWeightHeight != 1) {
      assert(partition.useConvolutionInstructions);
      const auto inDimX = in.dim(2);
      const auto inputRange = getInputRange({outXBegin, outXEnd}, strideX,
                                            kernelSizeX, paddingX,
                                            inDimX, forward);
      const auto inputRangeSize = inputRange.second - inputRange.first;
      // This isn't split across multiple workers since it can happen in
      // parallel with zeroing the partial sums.
      const auto zeroSize = std::max(inputRangeSize * inChansPerGroup,
                                     inChansPerGroup * outChansPerGroup);
      zeros = graph.addTensor(dType,
                              {zeroSize},
                              "zeros");
      auto v = graph.addVertex(zeroCS, templateVertex("Zero", dType),
                               {{"out", zeros}});
      graph.setInitialValue(v["dataPathWidth"], dataPathWidth);
      graph.setTileMapping(v, tile);
      graph.setTileMapping(zeros, tile);
    }
    useConvPartial1x1OutVertex = kernelSizeX == 1 && kernelSizeY == 1 &&
                                 (forward || (strideX == 1 && strideY == 1));
    if (!useConvPartial1x1OutVertex) {
      zeroPartialSums(graph, partition,
                      outXBegin, outXEnd, outYBegin, outYEnd,
                      outZGroupBegin, outZGroupEnd,
                      tile, zeroCS, out);
    }
  }
  const auto outHeight = outYEnd - outYBegin;
  const auto verticesPerY = partition.verticesPerTilePerYAxis;
  for (unsigned ozg = outZGroupBegin; ozg != outZGroupEnd; ++ozg) {
    for (unsigned vy = 0; vy != verticesPerY; ++vy) {
      const auto vertexOutYBegin =
          outYBegin + (vy * outHeight) / verticesPerY;
      const auto vertexOutYEnd =
          outYBegin + ((vy + 1) * outHeight) / verticesPerY;
      const auto outHeight = vertexOutYEnd - vertexOutYBegin;
      if (outHeight == 0)
        continue;
      if (useConvPartial1x1OutVertex) {
        createConvPartial1x1OutVertex(graph, tile,
                                      outXBegin, outXEnd,
                                      vertexOutYBegin, vertexOutYEnd,
                                      ozg,
                                      inZGroupBegin, inZGroupEnd,
                                      kernelSizeY, kernelSizeX, strideY,
                                      strideX, paddingY, paddingX,
                                      fwdCS, in, weights, out,
                                      forward);
      } else if (partition.useConvolutionInstructions) {
        createConvPartialnx1InOutVertex(graph, tile, outXBegin, outXEnd,
                                        vertexOutYBegin, vertexOutYEnd,
                                        ozg,
                                        inZGroupBegin, inZGroupEnd,
                                        kernelSizeY, kernelSizeX, strideY,
                                        strideX, paddingY, paddingX,
                                        fwdCS, in, weights, out,
                                        zeros, forward);
      } else {
        if (!forward)
          assert(0 && "Non convolution instruction backward "
                      "pass not yet implemented");
        createConvPartialDotProductVertex(graph, partition, tile,
                                          outXBegin, outXEnd,
                                          vertexOutYBegin, vertexOutYEnd,
                                          ozg,
                                          inZGroupBegin, inZGroupEnd,
                                          kernelSizeY, kernelSizeX, strideY,
                                          strideX, paddingY, paddingX,
                                          dType, fwdCS, in, weights, out);
      }
    }
  }
}


// Take an index range from a grouped tensor of dimensions
// {N/grouping, M, grouping} and return the corresponding indices
// of the ungrouped tensor of size {M, N}.
static std::vector<unsigned> getUngroupedIndices(unsigned start,
                                                 unsigned end,
                                                 unsigned N,
                                                 unsigned M,
                                                 unsigned grouping) {
  assert(N % grouping == 0);
  std::vector<unsigned> elems;
  for (unsigned i = start; i < end; ++i) {
    auto g = i / grouping;
    auto ii = (g % M) * N + (g / M) * grouping + i % grouping;
    elems.push_back(ii);
  }
  return elems;
}

// Take the indices from a ungrouped tensor of dimensions
// {M, N} and return the corresponding indices
// of the grouped tensor of size {N/grouping, M, grouping}.
static std::vector<unsigned>
getGroupedIndices(const std::vector<unsigned> &in,
                  unsigned N,
                  unsigned M,
                  unsigned grouping) {
  assert(N % grouping == 0);
  std::vector<unsigned> elems;
  for (auto i : in) {
    auto m = i / N;
    auto n = i % N;
    auto ii = (n / grouping) * M * grouping + m * grouping + n % grouping;
    elems.push_back(ii);
  }
  return elems;
}

// Take an ordered list and return a list of ranges
// representing the contiguous regions in that list.
template <typename It>
static std::vector<std::pair<typename std::iterator_traits<It>::value_type,
                             typename std::iterator_traits<It>::value_type>>
getContiguousRegions(It begin,
                     It end)
{
  using T = typename std::iterator_traits<It>::value_type;
  std::vector<std::pair<T, T>> regions;
  unsigned curBegin = *begin;
  unsigned curEnd = curBegin + 1;
  auto it = begin + 1;
  while (it != end) {
    if (*it == curEnd) {
      ++curEnd;
    } else {
      regions.emplace_back(curBegin, curEnd);
      curBegin = *it;
      curEnd = curBegin + 1;
    }
    ++it;
  }
  regions.emplace_back(curBegin, curEnd);
  return regions;
}

static std::pair<unsigned, Tensor>
addResidualCalc(Graph &graph,
                Tensor resIn, ComputeSet cs,
                unsigned outDimY, unsigned outDimX,
                unsigned outNumChans, unsigned outNumChanGroups,
                std::string dType,
                ResidualMethod resMethod) {
  const auto batchSize = resIn.dim(0);
  auto resDimY = resIn.dim(2);
  auto resDimX = resIn.dim(3);
  if (resDimX < outDimX || resDimY < outDimY) {
    throw popnn::popnn_error("Residual layers must use previous layers "
                             "with X and Y dimensions that are larger"
                             "than the current layer's output.");
  }
  unsigned resStride = resDimX / outDimX;
  if (resDimY / outDimY != resStride) {
    throw popnn::popnn_error("Only residual layers with the same X/Y stride"
                             "are supported");
  }
  const auto dataPathWidth = graph.getDevice().getDeviceInfo().dataPathWidth;
  auto resNumChanGroups = resIn.dim(1);
  auto resChansPerGroup = resIn.dim(4);
  auto resNumChans = resNumChanGroups * resChansPerGroup;
  if (resMethod != RESIDUAL_WEIGHTED_CONV &&
      resNumChans == outNumChans &&
      resNumChanGroups == outNumChanGroups) {
    // We can directly add the output of the previous layer to this
    // layer's output.
    return {resStride, resIn};
  }
  Tensor residual;
  size_t outChansPerGroup = outNumChans / outNumChanGroups;
  size_t resOutNumChanGroups =
      (resNumChans + outChansPerGroup - 1) / outChansPerGroup;
  residual = graph.addTensor(dType, {batchSize,
                                     resOutNumChanGroups,
                                     outDimY, outDimX,
                                     outChansPerGroup},
                             "residual");
  mapTensor(graph, residual);
  switch (resMethod) {
  case RESIDUAL_PAD:
    for (unsigned outChanGroup = 0;
         outChanGroup < resOutNumChanGroups;
         ++outChanGroup) {
      for (unsigned b = 0; b < batchSize; ++b) {
        for (unsigned y = 0; y < outDimY; ++y) {
          for (unsigned x = 0; x < outDimX; ++x) {
            auto chansPerVertex = dType == "float" ? 1 : 2;
            assert(outChansPerGroup % chansPerVertex == 0);
            assert(resChansPerGroup % chansPerVertex == 0);
            for (unsigned outChanGroupElement = 0;
                 outChanGroupElement < outChansPerGroup;
                 outChanGroupElement += chansPerVertex) {
              Tensor out = residual[b][outChanGroup][y][x]
                    .slice(outChanGroupElement,
                           outChanGroupElement + chansPerVertex);
              auto outChan = outChanGroup * outChansPerGroup +
                  outChanGroupElement;
              if (outChan >= resNumChans) {
                auto v = graph.addVertex(cs, templateVertex("Zero", dType),
                                         {{"out",out}});
                graph.setInitialValue(v["dataPathWidth"], dataPathWidth);
                continue;
              }
              auto resChanGroup = outChan / resChansPerGroup;
              auto resChanGroupElement = outChan % resChansPerGroup;
              assert(resChanGroup < resNumChanGroups);
              assert(resChanGroupElement < resChansPerGroup);
              assert(y * resStride < resIn.dim(2));
              assert(x * resStride < resIn.dim(3));
              Tensor in = resIn[b][resChanGroup][y * resStride][x * resStride]
                .slice(resChanGroupElement,
                       resChanGroupElement + chansPerVertex);
              auto v = graph.addVertex(cs,
                                       templateVertex("CopyResidual", dType),
                                       {{"in", in}, {"out",out}});
              graph.setInitialValue(v["dataPathWidth"], dataPathWidth);
            }
          }
        }
      }
    }
    break;
  case RESIDUAL_WEIGHTED_CONV:
  case RESIDUAL_WEIGHTED_CONV_IF_SIZES_DIFFER:
    assert(0 && "Weighted calculation of residual input not implemented");
    break;
  default:
    assert(0 && "Unknown residual calculation method");
  }
  // This compute set may have more added with a specific mapping later. Here,
  // we map the current vertices of the compute set evenly over all tiles.
  auto vs = graph.getComputeSet(cs);
  std::uint64_t size = vs.size();
  const auto numTiles = graph.getDevice().getDeviceInfo().getNumTiles();
  for (unsigned i = 0; i < numTiles; ++i) {
    const auto begin = (size * i) / numTiles;
    const auto end = (size * (i + 1)) / numTiles;
    if (begin == end)
      continue;
    for (unsigned j = begin; j != end; ++j) {
      graph.setTileMapping(vs[j], i);
    }
  }
  return {1, residual};
}

static Program
calcPartialSums(Graph &graph,
                const Partition &partition,
                unsigned kernelSizeY, unsigned kernelSizeX, unsigned strideY,
                unsigned strideX, unsigned paddingY, unsigned paddingX,
                unsigned outNumChans,
                std::string dType,
                Tensor in, Tensor weights, Tensor partials,
                const std::string &layerName,
                unsigned outDimX, unsigned outDimY,
                bool forward) {
  const auto batchSize = in.dim(0);
  const auto isMultiIPU = graph.getDevice().getDeviceInfo().numIPUs > 1;
  const auto inNumChans = in.dim(1) * in.dim(4);
  const auto inChansPerGroup = partition.inChansPerGroup;
  const auto partialChansPerGroup = partition.partialChansPerGroup;
  assert(outNumChans % partialChansPerGroup == 0);
  const auto partialNumChanGroups = outNumChans / partialChansPerGroup;
  const auto tilesPerX = partition.tilesPerXAxis;
  const auto tilesPerY = partition.tilesPerYAxis;
  const auto tilesPerZ = partition.tilesPerZAxis;
  const auto tilesPerInZGroup = partition.tilesPerInZGroupAxis;
  const auto numInZGroups = inNumChans / inChansPerGroup;

  ComputeSet zeroCS = graph.createComputeSet(layerName +".zero");
  ComputeSet convolveCS = graph.createComputeSet(layerName + ".convolve");
  for (unsigned b = 0; b < batchSize; ++b) {
    for (unsigned izg = 0; izg != tilesPerInZGroup; ++izg) {
      const auto inZGroupBegin = (izg * numInZGroups) / tilesPerInZGroup;
      const auto inZGroupEnd = ((izg + 1) * numInZGroups) / tilesPerInZGroup;
      for (unsigned ozg = 0; ozg != tilesPerZ; ++ozg) {
        const auto outZGroupBegin = (ozg * partialNumChanGroups) / tilesPerZ;
        const auto outZGroupEnd =
            ((ozg + 1) * partialNumChanGroups) / tilesPerZ;
        for (unsigned oy = 0; oy != tilesPerY; ++oy) {
          const auto outYBegin = (oy * outDimY) / tilesPerY;
          const auto outYEnd = ((oy + 1) * outDimY) / tilesPerY;
          for (unsigned ox = 0; ox != tilesPerX; ++ox) {
            const auto outXBegin = (ox * outDimX) / tilesPerX;
            const auto outXEnd = ((ox + 1) * outDimX) / tilesPerX;
            const auto tile = linearizeTileIndices(b, izg, ox, oy, ozg,
                                                   partition,
                                                   isMultiIPU);
            calcPartialConvOutput(graph, partition, dType,
                                  tile, outXBegin, outXEnd, outYBegin, outYEnd,
                                  outZGroupBegin, outZGroupEnd, inZGroupBegin,
                                  inZGroupEnd,
                                  kernelSizeY, kernelSizeX, strideY, strideX,
                                  paddingY, paddingX, zeroCS,
                                  convolveCS,
                                  in[b], weights,
                                  partials[b][izg],
                                  forward);
          }
        }
      }
    }
  }
  Sequence prog;
  if (!graph.getComputeSet(zeroCS).empty()) {
    prog.add(Execute(zeroCS));
  }
  prog.add(Execute(convolveCS));
  return prog;
}

static void
reduce(Graph &graph,
       const Partition &partition,
       unsigned outNumChans, unsigned outNumChanGroups,
       Tensor partials,
       Tensor reduced,
       const std::vector<unsigned> &reducedMapping,
       ComputeSet reduceCS) {
  const auto partialType = partition.getPartialType();
  const auto outDimY = partials.dim(2);
  const auto outDimX = partials.dim(3);
  const auto partialChansPerGroup = partition.partialChansPerGroup;
  assert(outNumChans % partialChansPerGroup == 0);
  const auto tilesPerInZGroup = partition.tilesPerInZGroupAxis;
  const auto &deviceInfo = graph.getDevice().getDeviceInfo();
  const auto dataPathWidth = deviceInfo.dataPathWidth;
  // Accumulate the partial sums.
  const auto numTiles = deviceInfo.getNumTiles();
  size_t outChansPerGroup = outNumChans / outNumChanGroups;
  for (unsigned tile = 0; tile != numTiles; ++tile) {
    const auto activationsBegin = reducedMapping[tile];
    const auto activationsEnd = reducedMapping[tile + 1];
    if (activationsBegin == activationsEnd)
      continue;
    auto elems = getUngroupedIndices(activationsBegin,
                                     activationsEnd,
                                     outNumChans,
                                     outDimY * outDimX,
                                     outChansPerGroup);
    elems = getGroupedIndices(elems, outNumChans, outDimY * outDimX,
                              partialChansPerGroup);
    std::sort(elems.begin(), elems.end());
    auto flatPartials = partials.reshape({tilesPerInZGroup,
                                          outDimX * outDimY * outNumChans});
    auto flatReduced = reduced.flatten();
    const auto workersPerTile = deviceInfo.numWorkerContexts;
    const auto maxElemsPerWorker =
      (elems.size() + workersPerTile - 1) / workersPerTile;
    const auto verticesToCreate =
      (elems.size() + maxElemsPerWorker - 1) / maxElemsPerWorker;
    for (unsigned vertex = 0; vertex < verticesToCreate; ++vertex) {
      unsigned elemBegin = (vertex * elems.size()) / verticesToCreate;
      unsigned elemEnd = ((vertex + 1) * elems.size()) / verticesToCreate;
      if (elemBegin == elemEnd)
        continue;
      auto regions = getContiguousRegions(elems.begin() + elemBegin,
                                          elems.begin() + elemEnd);
      const auto v = graph.addVertex(reduceCS,
                                     templateVertex("ConvReduce",
                                                    partialType));
      graph.setInitialValue(v["dataPathWidth"], dataPathWidth);
      graph.setFieldSize(v["partials"], tilesPerInZGroup * regions.size());
      graph.setFieldSize(v["out"], regions.size());
      for (unsigned i = 0; i < regions.size(); ++i) {
        auto out = flatReduced.slice(regions[i].first, regions[i].second);
        graph.connect(v["out"][i], out);
        for (unsigned j = 0; j < tilesPerInZGroup; ++j) {
          graph.connect(v["partials"][i * tilesPerInZGroup + j],
                        flatPartials[j].slice(regions[i].first,
                                              regions[i].second));
        }
      }
      graph.setTileMapping(v, tile);
    }
  }
}

static Tensor
reduce(Graph &graph,
       const Partition &partition,
       unsigned outNumChans, unsigned outNumChanGroups,
       Tensor partials,
       const std::vector<unsigned> &activationsMapping,
       ComputeSet reduceCS) {
  if (partials.dim(0) == 1) {
    return partials[0];
  }

  const auto partialType = partition.getPartialType();
  const auto partialNumChanGroups = partials.dim(1);
  const auto outDimY = partials.dim(2);
  const auto outDimX = partials.dim(3);
  const auto partialChansPerGroup = partition.partialChansPerGroup;
  assert(outNumChans % partialChansPerGroup == 0);
  Tensor reduced = graph.addTensor(partialType,
                                   {partialNumChanGroups, outDimY, outDimX,
                                    partialChansPerGroup}, "reduced");
  applyTensorMapping(graph, reduced, activationsMapping);
  reduce(graph, partition, outNumChans, outNumChanGroups,
         partials, reduced, activationsMapping, reduceCS);
  return reduced;
}

static void
complete(Graph &graph,
         const ConvPlan &plan,
         unsigned outNumChans, NonLinearityType nonLinearityType,
         std::string dType,
         Tensor in, Tensor biases, Tensor activations,
         bool doResidual, Tensor residual, unsigned resStride,
         const std::vector<unsigned> &activationsMapping,
         const std::string &layerName,
         ComputeSet cs) {
  // Apply the non linearity and write back results in the layout desired by
  // the next layer. Each vertex handles outChansPerGroup output elements.
  // TODO: This step could be merged with the reduction step.
  const auto outDimY = activations.dim(1);
  const auto outDimX = activations.dim(2);
  const auto outNumChanGroups = activations.dim(0);
  const auto &deviceInfo = graph.getDevice().getDeviceInfo();
  const auto dataPathWidth = deviceInfo.dataPathWidth;
  const auto partialChansPerGroup = plan.fwdPartition.partialChansPerGroup;
  const auto partialType = plan.fwdPartition.getPartialType();
  size_t outChansPerGroup = outNumChans / outNumChanGroups;
  Tensor biasesByChanGroup =
      biases.reshape({outNumChanGroups, outChansPerGroup});
  const auto numTiles = deviceInfo.getNumTiles();
  const auto workersPerTile = deviceInfo.numWorkerContexts;
  const auto partialChanChunkSize =
      gcd<unsigned>(outChansPerGroup, partialChansPerGroup);
  const auto resOutChanGroups = doResidual ? residual.dim(0) : 0;

  for (unsigned tile = 0; tile != numTiles; ++tile) {
    const auto tileActivationsBegin = activationsMapping[tile];
    const auto tileActivationsEnd = activationsMapping[tile + 1];
    assert(tileActivationsBegin % outChansPerGroup == 0);
    assert(tileActivationsEnd % outChansPerGroup == 0);
    const auto tileGroupBegin = tileActivationsBegin / outChansPerGroup;
    const auto tileGroupEnd = tileActivationsEnd / outChansPerGroup;
    const auto tileNumGroups = tileGroupEnd - tileGroupBegin;
    if (tileNumGroups == 0)
      continue;
    const auto maxGroupsPerWorker =
        (tileNumGroups + workersPerTile - 1) / workersPerTile;
    // Choose the number of vertices such that each vertices is reponsible for
    // at most maxGroupsPerWorker groups.
    const auto verticesToCreate =
        (tileNumGroups + maxGroupsPerWorker - 1) / maxGroupsPerWorker;
    for (unsigned vertex = 0; vertex != verticesToCreate; ++vertex) {
      const auto groupBegin =
          (vertex * tileNumGroups) / verticesToCreate + tileGroupBegin;
      const auto groupEnd =
          ((vertex + 1) * tileNumGroups) / verticesToCreate + tileGroupBegin;
      if (groupBegin == groupEnd)
        continue;
      // Create a vertex for this worker to process a number of output channel
      // groups.
      const auto numGroups = groupEnd - groupBegin;
      auto v = graph.addVertex(cs,
                               templateVertex("ConvComplete",
                                              partialType,
                                              dType));
      graph.setInitialValue(v["dataPathWidth"], dataPathWidth);
      graph.setInitialValue(v["nonLinearityType"], nonLinearityType);
      graph.setTileMapping(v, tile);

      // Add the biases and a vector that tells the vertex how many output
      // groups to process for each bias.
      auto minOutChanGroup = groupBegin / (outDimX * outDimY);
      auto maxOutChanGroup = (groupEnd - 1) / (outDimX * outDimY);
      Tensor biasSlice = biasesByChanGroup.slice(minOutChanGroup,
                                                 maxOutChanGroup + 1);
      graph.connect(v["bias"], biasSlice);
      graph.setFieldSize(v["outputChanGroupsPerBias"],
                         maxOutChanGroup - minOutChanGroup + 1);
      for (auto outChanGroup = minOutChanGroup;
           outChanGroup <= maxOutChanGroup;
           ++outChanGroup) {
        auto gBegin = std::max(groupBegin, outChanGroup * outDimY * outDimX);
        auto gEnd = std::min(groupEnd, (outChanGroup+1) * outDimY * outDimX);
        unsigned outputsPerBias = gEnd - gBegin;
        auto i = outChanGroup - minOutChanGroup;
        graph.setInitialValue(v["outputChanGroupsPerBias"][i],
                              outputsPerBias);
      }

      // Connect the output channel groups and inputs from the partial sums.
      graph.setFieldSize(v["out"], numGroups);
      graph.setFieldSize(v["in"],
                         numGroups * outChansPerGroup / partialChanChunkSize);
      unsigned numIn = 0;
      unsigned numResUsed = 0;
      for (auto group = groupBegin; group != groupEnd; ++group) {
        auto outChanGroup = group / (outDimX * outDimY);
        auto y = group % (outDimX * outDimY) / outDimX;
        auto x = group % outDimX;
        auto out = activations[outChanGroup][y][x];
        graph.connect(v["out"][group - groupBegin], out);
        Tensor reducedChans = in.slice(
           {0, y, x, 0},
           {in.dim(0), y + 1, x + 1, partialChansPerGroup}
        ).flatten();
        Tensor reducedByChanGroup =
            reducedChans.reshape({outNumChanGroups,
                                  outChansPerGroup / partialChanChunkSize,
                                  partialChanChunkSize});
        Tensor in = reducedByChanGroup[outChanGroup];
        for (unsigned i = 0; i < in.dim(0); ++i) {
          graph.connect(in[i], v["in"][numIn++]);
        }
        if (doResidual && outChanGroup < resOutChanGroups) {
          // If the residual is taken directly from the previous layer (
          // as opposed to being zero-padded or converted), then striding over
          // the X,Y plane may still be needed (in this case resStride will not
          // be 1).
          Tensor res = residual[outChanGroup][y * resStride][x * resStride];
          graph.connect(res, v["res"][numResUsed++]);
        }
      }
      graph.setFieldSize(v["res"], numResUsed);
    }
  }
}

Program
convolution(Graph &graph,
            const ConvPlan &plan,
            unsigned kernelSizeY, unsigned kernelSizeX, unsigned strideY,
            unsigned strideX, unsigned paddingY, unsigned paddingX,
            unsigned outNumChans, NonLinearityType nonLinearityType,
            Tensor in, Tensor weights, Tensor biases, Tensor activations,
            ResidualMethod resMethod, Tensor resIn, bool useWinogradConv,
            unsigned winogradPatchSize) {
  const auto dType = graph.getTensorElementType(in);
  const auto layerName =
      "Conv" + std::to_string(kernelSizeX) + "x" + std::to_string(kernelSizeY)
          + ".fwd";
  const auto outDimY = activations.dim(2);
  const auto outDimX = activations.dim(3);
  unsigned partialOutDimY, partialOutDimX;
  if (plan.flattenXY) {
    partialOutDimY = 1;
    partialOutDimX = outDimX * outDimY;
    in = in.reshape({in.dim(0),
                     in.dim(1), 1, in.dim(2) * in.dim(3), in.dim(4)});
  } else {
    partialOutDimY = outDimY;
    partialOutDimX = outDimX;
  }
  const auto batchSize = activations.dim(0);
  const auto outNumChanGroups = activations.dim(1);
  const auto partialChansPerGroup = plan.fwdPartition.partialChansPerGroup;
  const auto partialNumChanGroups = outNumChans / partialChansPerGroup;
  const auto tilesPerInZGroup = plan.fwdPartition.tilesPerInZGroupAxis;
  const auto partialType = plan.fwdPartition.getPartialType();


  mapBiases(biases, graph, activations);

  auto forwardProg = Sequence();

  if (useWinogradConv
      && winogradPatchSize == 4
      && strideY == 1 && strideX == 1
      && kernelSizeY == 3 && kernelSizeX == 3
      && !plan.flattenXY
      && resMethod == RESIDUAL_NONE
      && (weights.dim(4) % 4 == 0)
      && (activations.dim(4) % 4 == 0)) {


    // Perform each element of the batch serially
    for (unsigned b = 0; b < batchSize; ++b) {
      forwardProg.add(winogradConvolution(
          graph, kernelSizeY, kernelSizeX, strideY, strideX,
          paddingY, paddingX,
          in.dim(3), in.dim(2), outNumChans,
          winogradPatchSize, winogradPatchSize,
          nonLinearityType, dType, in[b],
          weights, biases,
          activations[b], resMethod, resIn));
    }
  } else {

    mapWeights(weights, graph, plan, batchSize);

    // Calculate a set of partial sums of the convolutions.
    Tensor partials = graph.addTensor(partialType,
                                      {batchSize,
                                       tilesPerInZGroup,
                                       partialNumChanGroups,
                                       partialOutDimY,
                                       partialOutDimX,
                                       partialChansPerGroup},
                                      "partials");
    forwardProg.add(calcPartialSums(graph, plan.fwdPartition,
                                    kernelSizeY, kernelSizeX, strideY, strideX,
                                    paddingY, paddingX, outNumChans,
                                    dType, in, weights, partials, layerName,
                                    partialOutDimX, partialOutDimY,
                                    true));

    // Before the reduction step we add any copying of the residual into the
    // reduce compute set
    ComputeSet reduceCS = graph.createComputeSet(layerName + ".reduce");
    unsigned resStride; Tensor residual;
    bool doResidual = resMethod != RESIDUAL_NONE;
    if (doResidual) {
      std::tie(resStride, residual) =
          addResidualCalc(graph, resIn, reduceCS,
                          outDimY, outDimX, outNumChans, outNumChanGroups,
                          dType, resMethod);
    }

    // For each element of the batch, we add the reduction and complete
    // vertices to same compute sets so the batch will be executed in parallel.
    ComputeSet completeCS = graph.createComputeSet(layerName + ".complete");
    for (unsigned b = 0; b < batchSize; ++b) {
      // Perform the reduction of partial sums
      auto reducedMapping =
          computeActivationsMapping(graph, partials[b][0], b, batchSize);
      Tensor reduced = reduce(graph, plan.fwdPartition, outNumChans,
                              outNumChanGroups, partials[b],
                              reducedMapping, reduceCS);
      reduced = reduced.reshape({partialNumChanGroups, outDimY, outDimX,
                                 partialChansPerGroup});

      Tensor bResidual;
      if (doResidual)
        bResidual = residual[b];
      auto activationsMapping = computeActivationsMapping(graph,
                                                          activations[b],
                                                          b,
                                                          batchSize);
      // Add the residual (if any), apply the non-linearity and rearrange tensor
      // to required output channel grouping.
      complete(graph, plan, outNumChans,
               nonLinearityType, dType, reduced, biases,
               activations[b], doResidual, bResidual, resStride,
               activationsMapping, layerName, completeCS);
    }
    if (!graph.getComputeSet(reduceCS).empty())
      forwardProg.add(Execute(reduceCS));
    forwardProg.add(Execute(completeCS));
  }
  return forwardProg;
}

static std::uint64_t getNumberOfMACs(unsigned outDimY, unsigned outDimX,
                                     unsigned outNumChans,
                                     unsigned kernelSizeY, unsigned kernelSizeX,
                                     unsigned strideY, unsigned strideX,
                                     unsigned paddingY, unsigned paddingX,
                                     unsigned inDimY, unsigned inDimX,
                                     unsigned inNumChans,
                                     bool forwardOnly) {
  std::uint64_t numMACs = 0;
  for (unsigned y = 0; y < outDimY; ++y) {
    unsigned inYBegin, inYEnd;
    std::tie(inYBegin, inYEnd) = getInputRange(y, strideY, kernelSizeY,
                                               paddingY, inDimY, true);
    const auto height = inYEnd - inYBegin;
    for (unsigned x = 0; x < outDimX; ++x) {
      unsigned inXBegin, inXEnd;
      std::tie(inXBegin, inXEnd) = getInputRange(x, strideX, kernelSizeX,
                                                 paddingX, inDimX, true);
      const auto width = inXEnd - inXBegin;
      numMACs += width * height * outNumChans * inNumChans;
    }
  }
  if (forwardOnly)
    return numMACs;
  else
    return numMACs * 3;
}

static std::uint64_t getNumberOfAdds(unsigned outDimY, unsigned outDimX,
                                     unsigned outNumChans, bool doResidual,
                                     bool forwardOnly) {
  if (!doResidual)
    return 0;

  // An addition is required to add in the residual information
  // TODO: backward residual operations
  return outNumChans * outDimX * outDimY;
}

uint64_t getFlops(unsigned batchSize,
                  unsigned inDimY, unsigned inDimX, unsigned inNumChans,
                  unsigned kernelSizeY, unsigned kernelSizeX, unsigned strideY,
                  unsigned strideX, unsigned paddingY, unsigned paddingX,
                  unsigned outNumChans, bool doResidual, bool forwardOnly) {
  unsigned outDimY, outDimX;
  std::tie(outDimY, outDimX) = getOutputDim(inDimY, inDimX, kernelSizeY,
                                            kernelSizeX, strideY, strideX,
                                            paddingY, paddingX);
  auto flopsPerItem =
      2 * getNumberOfMACs(outDimY, outDimX, outNumChans,
                          kernelSizeY, kernelSizeX, strideY, strideX,
                          paddingY, paddingX,
                          inDimY, inDimX, inNumChans, forwardOnly) +
      getNumberOfAdds(outDimY, outDimX, outNumChans, doResidual,
                      forwardOnly);
  return batchSize * flopsPerItem;
}

double getPerfectCycleCount(const Graph &graph,
                            std::string dType,
                            unsigned batchSize,
                            unsigned inDimY, unsigned inDimX,
                            unsigned inNumChans,
                            unsigned kernelSizeY, unsigned kernelSizeX,
                            unsigned strideY, unsigned strideX,
                            unsigned paddingY, unsigned paddingX,
                            unsigned outNumChans, bool doResidual,
                            bool forwardOnly) {
  const auto &deviceInfo = graph.getDevice().getDeviceInfo();
  unsigned outDimY, outDimX;
  std::tie(outDimY, outDimX) = getOutputDim(inDimY, inDimX, kernelSizeY,
                                            kernelSizeX, strideY,
                                            strideX, paddingY, paddingX);
  const auto numTiles = deviceInfo.getNumTiles();
  auto numMacs =
      batchSize * getNumberOfMACs(outDimY, outDimX, outNumChans, kernelSizeY,
                                  kernelSizeX, strideY, strideX,
                                  paddingY, paddingX, inDimY, inDimX,
                                  inNumChans, forwardOnly);
  auto numAdds =
      batchSize * getNumberOfAdds(outDimY, outDimX, outNumChans, doResidual,
                                  forwardOnly);
  if (dType == "float") {
    const auto floatVectorWidth = deviceInfo.getFloatVectorWidth();

    auto macCycles =
       static_cast<double>(numMacs) / (floatVectorWidth * numTiles);
    auto addCycles =
       static_cast<double>(numAdds) / (floatVectorWidth * numTiles);
    return macCycles + addCycles;
  }
  assert(dType == "half");
  const auto convUnitsPerTile =
      std::max(deviceInfo.fp16AccumConvUnitsPerTile,
               deviceInfo.fp32AccumConvUnitsPerTile);
  const auto halfVectorWidth = deviceInfo.getHalfVectorWidth();
  auto macsPerCycle = convUnitsPerTile * halfVectorWidth;
  auto macCycles = static_cast<double>(numMacs) / (macsPerCycle * numTiles);
  auto addCycles = static_cast<double>(numAdds) / (halfVectorWidth * numTiles);
  return macCycles + addCycles;
}

std::vector<size_t> getElementCoord(size_t element,
                                    const std::vector<size_t> dims) {
  std::vector<size_t> coord(dims.size());
  for (int i = dims.size() - 1; i >= 0; --i) {
    coord[i] = element % dims[i];
    element = element / dims[i];
  }
  return coord;
}

/** Copy the weights in 'weights' into 'bwdWeights' such that
 *  each element of the kernel is transposed w.r.t. the input and output
 *  channels. Note that the ordering of the kernel elements is not changed, just
 *  the ordering within each element.
 */
Program transformWeights(Graph &graph,
                         const std::string &layerName,
                         const ConvPlan &plan,
                         const std::string &dType,
                         Tensor weights,
                         Tensor bwdWeights) {
  const Partition &bwdPartition = plan.bwdPartition;
  const Partition &fwdPartition = plan.fwdPartition;
  const auto inChansPerGroup = bwdPartition.inChansPerGroup;
  const auto partialChansPerGroup = bwdPartition.partialChansPerGroup;
  auto cs = graph.createComputeSet(layerName + ".transformWeights");

  // TODO: is the weight mapping still the best given this transformation?

  assert(bwdPartition.useConvolutionInstructions &&
         "Backward pass for non dot product style conv not implemented");

  const auto &deviceInfo = graph.getDevice().getDeviceInfo();
  iterateWeightMapping(bwdWeights, graph, bwdPartition, 1,
    [&](const Tensor &tileWeights, unsigned tile) {
    const auto flatTileWeights = tileWeights.flatten();
    const auto tileNumElements = flatTileWeights.numElements();
    const auto workersPerTile = deviceInfo.numWorkerContexts;
    const auto maxElemsPerWorker =
        (tileNumElements + workersPerTile - 1) / workersPerTile;
    const auto verticesToCreate =
        (tileNumElements + maxElemsPerWorker - 1) / maxElemsPerWorker;
    for (unsigned vertex = 0; vertex != verticesToCreate; ++vertex) {
      const auto elemBegin =
          (vertex * tileNumElements) / verticesToCreate;
      const auto elemEnd =
          ((vertex + 1) * tileNumElements) / verticesToCreate;
      if (elemBegin == elemEnd)
        continue;
      const auto vertexWeights = flatTileWeights.slice(elemBegin, elemEnd);
      const auto elements = vertexWeights.getElementIndices();
      auto numElements = elements.size();
      auto regions = getContiguousRegions(elements.begin(),
                                          elements.end());
      auto v = graph.addVertex(cs, templateVertex("ConvTransformWeights",
                                                  dType));
      graph.setInitialValue(v["dataPathWidth"], deviceInfo.dataPathWidth);
      graph.setFieldSize(v["out"], regions.size());
      for (unsigned i = 0; i < regions.size(); i++) {
        auto &region = regions[i];
        graph.connect(v["out"][i],
                      bwdWeights.flatten().slice(region.first,
                                                 region.second));
      };
      graph.setFieldSize(v["in"], numElements);
      for (unsigned i = 0; i < numElements; ++i) {
        const auto &elem = elements[i];
        auto coord = getElementCoord(elem, bwdWeights.dims());
        auto wx = coord[2]; auto wy = coord[3];
        auto outChan = coord[0] * partialChansPerGroup + coord[4];
        auto inChan = coord[1] * inChansPerGroup + coord[5];
        auto fwdPartialChansPerGroup = fwdPartition.partialChansPerGroup;
        auto fwdInChansPerGroup = fwdPartition.inChansPerGroup;
        auto w = weights[inChan / fwdPartialChansPerGroup]
            [outChan / fwdInChansPerGroup]
            [wx][wy]
            [inChan % fwdPartialChansPerGroup]
            [outChan % fwdInChansPerGroup];
        graph.connect(v["in"][i], w);
      }
      graph.setTileMapping(v, tile);
    }
  });
  return Execute(cs);
}

Program convolutionBackward(Graph &graph,
                            const ConvPlan &plan,
                            Tensor zDeltas, Tensor weights,
                            Tensor deltasOut,
                            unsigned kernelSizeY, unsigned kernelSizeX,
                            unsigned strideY, unsigned strideX,
                            unsigned paddingY, unsigned paddingX) {
  const auto dType = graph.getTensorElementType(zDeltas);
  const auto layerName =
      "Conv" + std::to_string(kernelSizeX) + "x" + std::to_string(kernelSizeY)
             + ".bwd";
  const auto batchSize = deltasOut.dim(0);
  const auto outDimY = deltasOut.dim(2);
  const auto outDimX = deltasOut.dim(3);
  unsigned partialOutDimY, partialOutDimX;
  if (plan.flattenXY) {
    partialOutDimY = 1;
    partialOutDimX = outDimX * outDimY;
    zDeltas = zDeltas.reshape({batchSize, zDeltas.dim(1), 1,
                               zDeltas.dim(2) * zDeltas.dim(3),
                               zDeltas.dim(4)});
  } else {
    partialOutDimY = outDimY;
    partialOutDimX = outDimX;
  }
  const auto outNumChans = deltasOut.dim(1) * deltasOut.dim(4);
  const auto outNumChanGroups = deltasOut.dim(1);
  const auto partialChansPerGroup = plan.bwdPartition.partialChansPerGroup;
  const auto partialNumChanGroups = outNumChans / partialChansPerGroup;
  const auto tilesPerInZGroup = plan.bwdPartition.tilesPerInZGroupAxis;
  const auto partialType = plan.bwdPartition.getPartialType();
  const auto inNumChanGroups = zDeltas.dim(1), inChansPerGroup = zDeltas.dim(4);
  assert(inChansPerGroup == plan.bwdPartition.inChansPerGroup);

  auto bwdProg = Sequence();
  auto bwdWeights = graph.addTensor(dType, {partialNumChanGroups,
                                            inNumChanGroups,
                                            kernelSizeY,
                                            kernelSizeX,
                                            partialChansPerGroup,
                                            inChansPerGroup},
                                            "bwdWeights");

  assert(bwdWeights.numElements() == weights.numElements());
  mapWeights(bwdWeights, graph, plan.bwdPartition, batchSize);

  bwdProg.add(transformWeights(graph, layerName, plan, dType, weights,
                               bwdWeights));

  // Calculate a set of partial sums of the convolutions.
  Tensor partials = graph.addTensor(partialType,
                                    {batchSize,
                                     tilesPerInZGroup,
                                     partialNumChanGroups,
                                     partialOutDimY,
                                     partialOutDimX,
                                     partialChansPerGroup},
                                    "partials");
  bwdProg.add(calcPartialSums(graph, plan.bwdPartition,
                              kernelSizeY, kernelSizeX, strideY, strideX,
                              paddingY, paddingX, outNumChans, dType,
                              zDeltas, bwdWeights, partials, layerName,
                              partialOutDimX, partialOutDimY, false));

  // TODO - residuals

  // Perform the reduction of partial sums

  // For each element of the batch, we add the reduction and regroup
  // vertices to same compute sets so the batch will be executed in parallel.
  ComputeSet reduceCS = graph.createComputeSet(layerName + ".reduce");
  auto regroups = Sequence();
  const auto outChansPerGroup = deltasOut.dim(4);
  for (unsigned b = 0; b < batchSize; ++b) {
    auto reducedMapping =
        computeActivationsMapping(graph, partials[b][0], b, batchSize);
    auto reduced = reduce(graph, plan.bwdPartition, outNumChans,
                          outNumChanGroups,
                          partials[b],
                          reducedMapping, reduceCS);
    // Rearrange tensor to required output channel grouping.
    // TODO: the next layer's non-linearity derivative could be merged
    // into this.
    reduced = reduced.reshape({partialNumChanGroups, outDimY, outDimX,
                             partialChansPerGroup});
    auto activationsMapping =
        computeActivationsMapping(graph, deltasOut[b], b, batchSize);
    regroups.add(cast(graph, activationsMapping,
                      regroup(reduced, outChansPerGroup),
                      deltasOut[b]));
  }

  if (!graph.getComputeSet(reduceCS).empty())
    bwdProg.add(Execute(reduceCS));
  bwdProg.add(regroups);


  return bwdProg;
}

static void
createWeightGradVertex(Graph &graph,
                       const Partition &partition,
                       unsigned tile, const std::string &dType,
                       unsigned outXBegin, unsigned outXEnd,
                       unsigned outYBegin, unsigned outYEnd,
                       unsigned outZGroupBegin, unsigned outZGroup,
                       unsigned inZGroupBegin, unsigned inZGroupEnd,
                       unsigned kernelSizeY, unsigned kernelSizeX,
                       unsigned strideY, unsigned strideX,
                       unsigned paddingY, unsigned paddingX,
                       ComputeSet cs,
                       const Tensor &in, const Tensor &deltas,
                       const Tensor &weights) {
  const auto &deviceInfo = graph.getDevice().getDeviceInfo();
  const auto inDimY = in.dim(1);
  const auto inDimX = in.dim(2);
  const auto inChansPerGroup = partition.inChansPerGroup;
  const auto outChansPerGroup = partition.partialChansPerGroup;
  assert(outChansPerGroup == deltas.dim(3));
  const auto outHeight = outYEnd - outYBegin;
  const auto outWidth = outXEnd - outXBegin;
  for (unsigned izg = inZGroupBegin; izg != inZGroupEnd; ++izg) {
    auto v = graph.addVertex(cs, templateVertex("ConvWeightGradCalc",
                                                dType));
    graph.setTileMapping(v, tile);
    graph.setInitialValue(v["kernelSizeY"], kernelSizeY);
    graph.setInitialValue(v["kernelSizeX"], kernelSizeX);
    graph.setInitialValue(v["strideY"], strideY);
    graph.setInitialValue(v["strideX"], strideX);
    graph.setInitialValue(v["inChansPerGroup"], inChansPerGroup);
    graph.setInitialValue(v["outChansPerGroup"], outChansPerGroup);
    graph.setInitialValue(v["dataPathWidth"], deviceInfo.dataPathWidth);
    unsigned inYBegin, inYEnd;
    std::tie(inYBegin, inYEnd) =
        getInputRange({outYBegin, outYEnd}, strideY,
                      kernelSizeY, paddingY, inDimY, true);
    const auto inHeight = inYEnd - inYBegin;
    assert (inHeight != 0);
    unsigned inXBegin, inXEnd;
    std::tie(inXBegin, inXEnd) =
        getInputRange({outXBegin, outXEnd}, strideX,
                      kernelSizeX, paddingX, inDimX, true);
    graph.setInitialValue(v["ypadding"],
                          inYBegin < paddingY ? paddingY - inYBegin : 0);
    graph.setInitialValue(v["xpadding"],
                          inXBegin < paddingX ? paddingX - inXBegin : 0);
    const auto convInWidth = inXEnd - inXBegin;
    Tensor acts =
        in[izg].slice(
          {inYBegin, inXBegin, 0},
          {inYEnd, inXEnd, inChansPerGroup}
        ).reshape({inHeight, convInWidth * inChansPerGroup});
    Tensor ds =
        deltas[outZGroup].slice(
          {outYBegin, outXBegin, 0},
          {outYEnd, outXEnd, outChansPerGroup}
        ).reshape({outHeight, outWidth * outChansPerGroup});
    graph.connect(v["acts"], acts);
    graph.connect(v["deltas"], ds);
    auto w = weights[outZGroup][izg].flatten();
    graph.connect(v["weights"], w);
    graph.setTileMapping(w, tile);
  }
}

static void
calcPartialWeightGrads(Graph &graph,
                       const Partition &partition,
                       std::string dType,
                       unsigned tile,
                       unsigned outXBegin, unsigned outXEnd,
                       unsigned outYBegin, unsigned outYEnd,
                       unsigned outZGroupBegin, unsigned outZGroupEnd,
                       unsigned inZGroupBegin, unsigned inZGroupEnd,
                       unsigned kernelSizeY, unsigned kernelSizeX,
                       unsigned strideY, unsigned strideX,
                       unsigned paddingY, unsigned paddingX,
                       ComputeSet cs,
                       Tensor in, Tensor deltas, Tensor weights) {
  for (unsigned ozg = outZGroupBegin; ozg != outZGroupEnd; ++ozg) {
    createWeightGradVertex(graph, partition, tile,
                           dType,
                           outXBegin, outXEnd, outYBegin,
                           outYEnd, outZGroupBegin, ozg, inZGroupBegin,
                           inZGroupEnd, kernelSizeY, kernelSizeX, strideY,
                           strideX, paddingY, paddingX,
                           cs, in, deltas, weights);
  }
}

// Let A be a n x m matrix and B be a m x p matrix. Compute C = A x B.
// Let u be the number of convolution units and w be the number of weights
// per convolutional unit. n must be a multiple of u and m must be a multiple
// of w. Elements of A are loaded in to the convolution units.
// The dimensions of A should be split and arranged as follows:
// [n/u][m/w][u][w].
// The dimensions of B should be split and arranged as follows:
// [m/w][p][w].
// The dimensions of the C should be split and arranged as follows:
// [n/u][p][u].
Program
matrixMultiplyByConvInstruction(Graph &graph, Partition partition,
                                Tensor a, Tensor b, Tensor c,
                                const std::vector<unsigned> &cTileMapping) {
  const auto dType = graph.getTensorElementType(a);
  assert(a.getDimensionality() == 4);
  assert(b.getDimensionality() == 3);
  assert(c.getDimensionality() == 3);
  assert(a.dim(0) == c.dim(0));
  assert(a.dim(1) == b.dim(0));
  assert(a.dim(2) == c.dim(2));
  assert(a.dim(3) == b.dim(2));
  assert(b.dim(1) == c.dim(1));
  const auto w = a.dim(3);
  const auto u = a.dim(2);
  const auto n = a.dim(0) * u;
  const auto p = b.dim(1);

  // The matrix multiplication is equivalent to a 1d convolutional layer with no
  // padding or striding, with filter size 1 where the number of output
  // channels is equal to the number of rows of A (n) and the number of
  // input channels is equal to the number of row of B (m).
  if (!partition.useConvolutionInstructions ||
      partition.inChansPerGroup != w ||
      partition.partialChansPerGroup != u) {
    std::abort();
  }
  const auto batchSize = 1;
  const auto kernelSize = 1;
  const auto stride = 1;
  const auto padding = 0;
  const auto outDimY = 1;
  const auto outDimX = p;
  const auto outNumChans = n;
  const auto outChansPerGroup = u;
  // Insert size one dimensions for the filter height and width.
  const auto weights = a.reshape({a.dim(0),
                                  a.dim(1),
                                  kernelSize,
                                  kernelSize,
                                  a.dim(2),
                                  a.dim(3)});
  // Insert size one dimension for the batch size and field height.
  const auto in = b.reshape({batchSize, b.dim(0), outDimY, b.dim(1), b.dim(2)});
  const auto out = c.reshape({batchSize, c.dim(0), outDimY, c.dim(1),
                              c.dim(2)});

  auto prog = Sequence();
  Tensor partials;
  if (partition.tilesPerInZGroupAxis > 1) {
    partials = graph.addTensor(partition.getPartialType(),
                              {batchSize,
                               partition.tilesPerInZGroupAxis,
                               outNumChans / outChansPerGroup,
                               outDimY,
                               outDimX,
                               outChansPerGroup},
                               "partials");
  } else {
    // No reduction required.
    partials = out.reshape({batchSize,
                            partition.tilesPerInZGroupAxis,
                            outNumChans / outChansPerGroup,
                            outDimY,
                            outDimX,
                            outChansPerGroup});
  }
  // Calculate a set of partial sums of the convolutions.
  prog.add(calcPartialSums(graph, partition,
                           kernelSize, kernelSize, stride, stride,
                           padding, padding, outNumChans,
                           dType, in, weights, partials, "matrixMul",
                           outDimX, outDimY,
                           true));
  // Perform the reduction of partial sums.
  if (partition.tilesPerInZGroupAxis > 1) {
    auto reduceCS = graph.createComputeSet("reduce");
    reduce(graph, partition, outNumChans, outNumChans / outChansPerGroup,
           partials[0], out[0], cTileMapping, reduceCS);
    prog.add(Execute(reduceCS));
  }
  return prog;
}

static void
convolutionBiasUpdate(Graph &graph, const Tensor &zDeltas, const Tensor &biases,
                      float learningRate, ComputeSet reduceCS,
                      ComputeSet updateBiasCS) {
  /** The number of biases is often small. So the reduction of bias
   *  updates is done in two stages to balance compute.
   *  TODO: This can probably be improved by reducing the biases on
   *  each tile according to the mapping of the deltas.
   */
  const auto dType = graph.getTensorElementType(zDeltas);
  auto outDimY = zDeltas.dim(1), outDimX = zDeltas.dim(2);
  const auto &deviceInfo = graph.getDevice().getDeviceInfo();
  auto numWorkers = deviceInfo.numWorkerContexts * deviceInfo.getNumTiles();
  auto numBiases = biases.numElements();
  unsigned workersPerBias, usedWorkers, maxBiasPerWorker;
  if (numWorkers > numBiases) {
    workersPerBias = numWorkers / numBiases;
    usedWorkers = workersPerBias * numBiases;
    maxBiasPerWorker = 1;
  } else {
    workersPerBias = 1;
    usedWorkers = numWorkers;
    maxBiasPerWorker = (numBiases + numWorkers - 1) / numWorkers;
  }
  auto elemsPerBias = outDimY * outDimX;
  auto biasPartials = graph.addTensor(dType, {usedWorkers, maxBiasPerWorker},
                                      "biasPartials");

  for (unsigned worker = 0; worker  < usedWorkers; ++worker ) {
    unsigned biasBegin = (worker  * numBiases) / usedWorkers;
    unsigned biasEnd = ((worker  + workersPerBias) * numBiases) / usedWorkers;
    if (biasBegin == biasEnd)
      continue;
    unsigned elemBegin =
        ((worker  % workersPerBias) * elemsPerBias) / workersPerBias;
    unsigned elemEnd =
        (((worker  % workersPerBias) + 1) * elemsPerBias) / workersPerBias;
    if (elemBegin == elemEnd)
      continue;
    auto numElems = elemEnd - elemBegin;
    unsigned numBiases = biasEnd - biasBegin;
    auto v = graph.addVertex(reduceCS,
                             templateVertex("ConvBiasReduce", dType));
    graph.setFieldSize(v["deltas"], numElems * numBiases);
    auto zDeltasFlat = zDeltas.reshape({zDeltas.dim(0),
                                        outDimY * outDimX,
                                        zDeltas.dim(3)});
    for (unsigned i = 0; i < numBiases; ++i) {
      unsigned deltaGroup = (biasBegin + i) / zDeltas.dim(3);
      unsigned deltaInGroup = (biasBegin + i) % zDeltas.dim(3);
      for (unsigned j = 0; j < numElems; ++j) {
        graph.connect(v["deltas"][i * numElems + j],
                      zDeltasFlat[deltaGroup][elemBegin + j][deltaInGroup]);
      }
    }
    graph.connect(v["biases"], biasPartials[worker].slice(0, numBiases));
    auto tile =  worker / deviceInfo.numWorkerContexts;
    graph.setTileMapping(v, tile);
    graph.setTileMapping(biasPartials[worker].slice(0, maxBiasPerWorker), tile);
  }
  iterateBiasMapping(biases, graph, zDeltas, 0, 1,
    [&](Tensor biasSlice, unsigned tile){
      for (auto bias : biasSlice.getElementIndices()) {
        auto v = graph.addVertex(updateBiasCS,
                                 templateVertex("ConvBiasUpdate", dType));
        unsigned numDeltas = 0;
        for (unsigned srcWorker = 0; srcWorker < usedWorkers; ++srcWorker) {
          unsigned biasBegin = (srcWorker * numBiases) / usedWorkers;
          unsigned biasEnd =
              ((srcWorker + workersPerBias) * numBiases) / usedWorkers;
          if (biasBegin > bias || biasEnd <= bias)
            continue;
          graph.connect(v["deltas"][numDeltas++],
                        biasPartials[srcWorker][bias - biasBegin]);
        }
        graph.setFieldSize(v["deltas"], numDeltas);
        graph.connect(v["bias"], biases[bias]);
        graph.setInitialValue(v["eta"], learningRate);
        graph.setTileMapping(v, tile);
      }
     });
}

Program
convolutionWeightUpdateConvInst(Graph &graph,
                                const ConvPlan &plan,
                                Tensor zDeltas, Tensor weights, Tensor biases,
                                Tensor activations,
                                unsigned kernelSizeY, unsigned kernelSizeX,
                                unsigned strideY, unsigned strideX,
                                unsigned paddingY, unsigned paddingX,
                                float learningRate) {
  const auto layerName =
      "Conv" + std::to_string(kernelSizeX) + "x" + std::to_string(kernelSizeY)
             + ".weight_update";
  const auto &partition = plan.wuPartition;
  // We can calculate weight deltas using the convolution instruction where we
  // accumulate over the field in contrast to forward pass where we accumulate
  // over input channels. Let w be the number of weights per convolutional unit.
  // The activations for each channel are flattened, grouped into groups of w
  // and loaded into convolutional units. Different convolutional units are
  // loaded with activations for different input channels. The activations
  // loaded into the convolutional unit are convolved with the deltas that
  // correspond to the activations across the different output channels.
  //
  // The following table compares the role of the field, the input channels and
  // the output channels in the forward and weight update passes.
  // ----------------------------------------------------------------------
  // | Role                            | Forward pass    | Weight update   |
  // |=================================|=================|=================|
  // | Accumulate over...              | Input channels  | Field           |
  // | Iterate over...                 | Field           | Output channels |
  // | Use conv units for different... | Output channels | Input channels  |
  // -----------------------------------------------------------------------
  const auto dType = graph.getTensorElementType(activations);
  auto deltasNumChanGroups = zDeltas.dim(0);
  auto height = zDeltas.dim(1);
  auto width = zDeltas.dim(2);
  auto fieldSize = height * width;
  auto deltasChansPerGroup = zDeltas.dim(3);
  auto deltasChans = deltasNumChanGroups * deltasChansPerGroup;
  auto activationsNumChanGroups = activations.dim(0);
  auto activationsChansPerGroup = activations.dim(3);
  auto activationsChans = activationsNumChanGroups * activationsChansPerGroup;
  // Flatten x and y into a single dimension.
  auto zDeltasFlattened = zDeltas.reshape({deltasNumChanGroups, fieldSize,
                                           deltasChansPerGroup});
  const auto fieldGroupSize = partition.inChansPerGroup;
  // Pad the field so the size is a multiple of the number of weights in the
  // convolutional unit.
  const auto paddedFieldSize =
      ((fieldSize + fieldGroupSize - 1) / fieldGroupSize) * fieldGroupSize;
  const auto outputGroupSize = partition.partialChansPerGroup;
  // The activationViews tensor contains the view on the activations for
  // each element of the kernel.
  auto activationViews =
      graph.addTensor(dType, {0,
                              activationsNumChanGroups,
                              paddedFieldSize,
                              activationsChansPerGroup});
  auto prog = Sequence();
  for (unsigned wy = 0; wy != kernelSize; ++wy) {
    for (unsigned wx = 0; wx != kernelSize; ++wx) {
      auto paddedActivations = pad(graph, activations,
                                   {activations.dim(0),
                                    activations.dim(1) + 2 * padding,
                                    activations.dim(2) + 2 * padding,
                                    activations.dim(3)},
                                   {0, padding, padding, 0});
      auto usedActivations =
          paddedActivations.slice({0, wy, wx, 0},
                                  {activationsNumChanGroups,
                                   wy + (height - 1) * stride + 1,
                                   wx + (width - 1) * stride + 1,
                                   activationsChansPerGroup});
      auto activationsStrided = usedActivations.subSample(stride, 1)
                                               .subSample(stride, 2);
      assert(activationsStrided.dim(1) == height);
      assert(activationsStrided.dim(2) == width);
      auto activationsFlattened =
          activationsStrided.reshape({activationsNumChanGroups,
                                      fieldSize,
                                      activationsChansPerGroup});
      // Pad the activations so the field size is a multiple of the number of
      // weights in the convolutional unit.
      activationViews = append(activationViews,
                               pad(graph, activationsFlattened,
                                   {activationsNumChanGroups,
                                    paddedFieldSize,
                                    activationsChansPerGroup},
                                   {0, 0, 0}));
    }
  }
  const auto actViewSize = kernelSize * kernelSize * activationsChans;
  const auto paddedActViewSize =
     ((actViewSize + outputGroupSize - 1) / outputGroupSize) * outputGroupSize;
  auto activationsTransposed =
      graph.addTensor(dType,
          {paddedActViewSize / outputGroupSize,
           paddedFieldSize / fieldGroupSize,
           outputGroupSize,
           fieldGroupSize},
          "activationsTransposed");
  auto activationsTransposedMapping =
      computeTensorMapping(graph, activationsTransposed);
  applyTensorMapping(graph, activationsTransposed,
                     activationsTransposedMapping);
  activationViews =
      activationViews.dimShuffle({0, 1, 3, 2})
                          .reshape({actViewSize,
                                    paddedFieldSize / fieldGroupSize,
                                    fieldGroupSize});
  activationViews = pad(graph, activationViews,
                             {paddedActViewSize,
                              paddedFieldSize / fieldGroupSize,
                              fieldGroupSize}, {0, 0, 0});
  auto activationsTransposedIn =
     activationViews.reshape({paddedActViewSize / outputGroupSize,
                              outputGroupSize,
                              paddedFieldSize / fieldGroupSize,
                              fieldGroupSize})
                         .dimShuffle({0, 2, 1, 3});
  prog.add(Copy(activationsTransposed, activationsTransposedIn));
  const auto &deviceInfo = graph.getDevice().getDeviceInfo();
  // Pad the field so the size is a multiple of the number of weights in the
  // convolutional unit.
  auto zDeltasPadded = pad(graph,
                           zDeltasFlattened,
                           {deltasNumChanGroups, paddedFieldSize,
                            deltasChansPerGroup},
                           {0, 0, 0});
  // Transpose the deltas.
  auto zDeltasTransposed =
      graph.addTensor(dType,
                      {paddedFieldSize / fieldGroupSize,
                       deltasChans,
                       fieldGroupSize},
                      "zDeltasTransposed");
  auto zDeltasTransposedMapping =
      computeTensorMapping(graph, zDeltasTransposed);
  applyTensorMapping(graph, zDeltasTransposed, zDeltasTransposedMapping);
  prog.add(Copy(zDeltasTransposed,
                zDeltasPadded.reshape({deltasNumChanGroups,
                             paddedFieldSize / fieldGroupSize,
                             fieldGroupSize,
                             deltasChansPerGroup})
                   .dimShuffle({1, 0, 3, 2})));
  const auto weightDeltasType = partition.floatPartials ? "float" : "half";
  auto weightDeltasTransposed =
      graph.addTensor(
          weightDeltasType,
          {paddedActViewSize / outputGroupSize,
           deltasChans,
           outputGroupSize},
          "weightDeltas");
  auto weightDeltasTransposedMapping =
      computeTensorMapping(graph, weightDeltasTransposed);
  applyTensorMapping(graph, weightDeltasTransposed,
                     weightDeltasTransposedMapping);
  // Perform the matrix multiplication.
  prog.add(matrixMultiplyByConvInstruction(
             graph, partition, activationsTransposed, zDeltasTransposed,
             weightDeltasTransposed, weightDeltasTransposedMapping
           )
  );
  // Transpose the weight deltas.
  auto fwdInChansPerGroup = plan.fwdPartition.inChansPerGroup;
  auto fwdPartialChansPerGroup = plan.fwdPartition.partialChansPerGroup;
  auto weightDeltas =
      graph.addTensor(weightDeltasType,
                      {deltasChans / fwdPartialChansPerGroup,
                       activationsChans / fwdInChansPerGroup,
                       kernelSizeY,
                       kernelSizeX,
                       fwdPartialChansPerGroup,
                       fwdInChansPerGroup},
                      "weightDeltas");
  auto weightDeltasMapping = computeTensorMapping(graph, weightDeltas);
  applyTensorMapping(graph, weightDeltas, weightDeltasMapping);
  prog.add(Copy(weightDeltas,
                weightDeltasTransposed
                  .dimShuffle({1, 0, 2})
                  .reshape({deltasChans, paddedActViewSize})
                  .slice(0, actViewSize, 1)
                  .reshape({deltasChans / fwdPartialChansPerGroup,
                            fwdPartialChansPerGroup,
                            kernelSize, kernelSize,
                            activationsChans / fwdInChansPerGroup,
                            fwdInChansPerGroup})
                  .dimShuffle({0, 4, 2, 3, 1, 5})));
  // Add the weight deltas to the weights.
  auto addCS = graph.createComputeSet(layerName + ".update_weights");
  const auto dataPathWidth = deviceInfo.dataPathWidth;
  auto weightsFlattened = weights.flatten();
  auto weightDeltasFlattened = weightDeltas.flatten();
  iterateWeightMapping(weights, graph, plan.fwdPartition, 1,
                       [&](const Tensor &tileWeights, unsigned tile) {
    const auto elementIndices = tileWeights.getElementIndices();
    const auto tileNumElements = elementIndices.size();
    const auto workersPerTile = deviceInfo.numWorkerContexts;
    const auto maxElemsPerWorker =
        (tileNumElements + workersPerTile - 1) / workersPerTile;
    const auto verticesToCreate =
        (tileNumElements + maxElemsPerWorker - 1) / maxElemsPerWorker;
    for (unsigned vertex = 0; vertex != verticesToCreate; ++vertex) {
      const auto elemBegin =
          (vertex * tileNumElements) / verticesToCreate;
      const auto elemEnd =
          ((vertex + 1) * tileNumElements) / verticesToCreate;
      if (elemBegin == elemEnd)
        continue;
      auto regions = getContiguousRegions(elementIndices.begin() + elemBegin,
                                          elementIndices.begin() + elemEnd);
      for (unsigned i = 0, numRegions = regions.size(); i != numRegions; ++i) {
        const auto v = graph.addVertex(addCS,
                                       templateVertex("ConvWeightUpdate",
                                                      dType, weightDeltasType));
        graph.setInitialValue(v["dataPathWidth"], dataPathWidth);
        graph.setInitialValue(v["eta"], learningRate);
        graph.connect(v["weights"], weightsFlattened.slice(regions[i].first,
                                                           regions[i].second));
        graph.setFieldSize(v["partials"], 1);
        graph.connect(v["partials"][0],
            weightDeltasFlattened.slice(regions[i].first, regions[i].second));
        graph.setTileMapping(v, tile);
      }
    }
  });
  prog.add(Execute(addCS));
  auto reduceBiasCS = graph.createComputeSet(layerName + ".reduce_bias");
  auto updateBiasCS = graph.createComputeSet(layerName + ".update_bias");
  convolutionBiasUpdate(graph, zDeltas, biases, learningRate, reduceBiasCS,
                        updateBiasCS);
  prog.add(Execute(reduceBiasCS));
  prog.add(Execute(updateBiasCS));
  return prog;
}

Program
convolutionWeightUpdate(Graph &graph,
                        const ConvPlan &plan,
                        Tensor zDeltas, Tensor weights, Tensor biases,
                        Tensor activations,
                        unsigned kernelSizeY, unsigned kernelSizeX,
                        unsigned strideY, unsigned strideX,
                        unsigned paddingY, unsigned paddingX,
                        float learningRate) {
  if (activations.dim(0) != 1) {
    throw popnn::popnn_error("Batch size != 1 not implemented for backwards "
                             "pass");
  }
  auto activations0 = activations[0];
  auto zDeltas0 = zDeltas[0];
  const auto dType = graph.getTensorElementType(zDeltas0);
  if (plan.wuPartition.useConvolutionInstructions) {
    return convolutionWeightUpdateConvInst(graph, plan, zDeltas0, weights,
                                           biases, activations0, kernelSizeY,
                                           kernelSizeX, strideY,
                                           strideX, paddingY,
                                           paddingX, learningRate);
  }
  const auto &deviceInfo = graph.getDevice().getDeviceInfo();
  const auto layerName =
      "Conv" + std::to_string(kernelSizeX) + "x" + std::to_string(kernelSizeY)
             + ".weight_update";
  assert(activations0.dim(0) == weights.dim(1));
  auto outChansPerGroup = weights.dim(4);
  auto outNumChanGroups = weights.dim(0);
  auto outNumChans = outChansPerGroup * outNumChanGroups;
  auto outDimY = zDeltas0.dim(1), outDimX = zDeltas0.dim(2);
  Tensor regroupedDeltas = graph.addTensor(dType, {outNumChanGroups,
                                                   outDimY, outDimX,
                                                   outChansPerGroup},
                                           "zDeltas'");
  auto regroupedDeltaMapping = computeActivationsMapping(graph,
                                                         regroupedDeltas, 0, 1);
  applyTensorMapping(graph, regroupedDeltas, regroupedDeltaMapping);

  auto prog = Sequence();
  prog.add(Copy(regroupedDeltas, regroup(zDeltas0, outChansPerGroup)));
  const auto &partition = plan.wuPartition;
  const auto isMultiIPU = deviceInfo.numIPUs > 1;
  const auto inNumChans = activations0.dim(0) * activations0.dim(3);
  const auto inChansPerGroup = partition.inChansPerGroup;
  const auto inNumChanGroups = activations0.dim(0);
  const auto partialChansPerGroup = partition.partialChansPerGroup;
  assert(outNumChans % partialChansPerGroup == 0);
  const auto partialNumChanGroups = outNumChans / partialChansPerGroup;
  const auto tilesPerX = partition.tilesPerXAxis;
  const auto tilesPerY = partition.tilesPerYAxis;
  const auto tilesPerZ = partition.tilesPerZAxis;
  const auto tilesPerInZGroup = partition.tilesPerInZGroupAxis;
  const auto numInZGroups = inNumChans / inChansPerGroup;

  Tensor partials = graph.addTensor(dType, {tilesPerY, tilesPerX,
                                            outNumChanGroups,
                                            inNumChanGroups,
                                            kernelSizeY, kernelSizeX,
                                            outChansPerGroup,
                                            inChansPerGroup},
                                    "partialWeightGrads");

  ComputeSet weightGradCS = graph.createComputeSet(layerName + ".weightGrad");
  for (unsigned izg = 0; izg != tilesPerInZGroup; ++izg) {
    const auto inZGroupBegin = (izg * numInZGroups) / tilesPerInZGroup;
    const auto inZGroupEnd = ((izg + 1) * numInZGroups) / tilesPerInZGroup;
    for (unsigned ozg = 0; ozg != tilesPerZ; ++ozg) {
      const auto outZGroupBegin = (ozg * partialNumChanGroups) / tilesPerZ;
      const auto outZGroupEnd = ((ozg + 1) * partialNumChanGroups) / tilesPerZ;
      for (unsigned oy = 0; oy != tilesPerY; ++oy) {
        const auto outYBegin = (oy * outDimY) / tilesPerY;
        const auto outYEnd = ((oy + 1) * outDimY) / tilesPerY;
        for (unsigned ox = 0; ox != tilesPerX; ++ox) {
          const auto outXBegin = (ox * outDimX) / tilesPerX;
          const auto outXEnd = ((ox + 1) * outDimX) / tilesPerX;
          const auto tile = linearizeTileIndices(0, izg, ox, oy, ozg,
                                                 partition,
                                                 isMultiIPU);
          calcPartialWeightGrads(graph, partition, dType,
                                 tile, outXBegin, outXEnd, outYBegin, outYEnd,
                                 outZGroupBegin, outZGroupEnd, inZGroupBegin,
                                 inZGroupEnd, kernelSizeY, kernelSizeX,
                                 strideY, strideX, paddingY, paddingX,
                                 weightGradCS, activations0, regroupedDeltas,
                                 partials[oy][ox]);
        }
      }
    }
  }
  prog.add(Execute(weightGradCS));


  auto reduceCS = graph.createComputeSet(layerName + ".reduce");

  /** The reduction of weights is not performed where the weights are
   *  stored in the weight tensor. This causes some output exchange
   *  after the reduction but allows balancing of compute.
   */
  auto numWorkers = deviceInfo.numWorkerContexts * deviceInfo.getNumTiles();
  for (unsigned worker = 0; worker < numWorkers; ++worker) {
    auto beginElem = (worker * weights.numElements()) / numWorkers;
    auto endElem = ((worker + 1) * weights.numElements()) / numWorkers;
    if (beginElem == endElem)
      continue;
    auto numElems = endElem - beginElem;
    auto flatPartials = partials.reshape({tilesPerY * tilesPerX,
                                          weights.numElements()});
    auto p = flatPartials.slice({0, beginElem},
                                {tilesPerY * tilesPerX, endElem})
                         .reshape({tilesPerY * tilesPerX,
                                   numElems});
    auto w = weights.flatten().slice(beginElem, endElem);
    auto v = graph.addVertex(reduceCS,
                             templateVertex("ConvWeightUpdate", dType, dType),
                             {{"weights", w}, {"partials", p}});
    graph.setInitialValue(v["eta"], learningRate);
    graph.setInitialValue(v["dataPathWidth"], deviceInfo.dataPathWidth);
    graph.setTileMapping(v, worker / deviceInfo.numWorkerContexts);
  }
  auto updateBiasCS = graph.createComputeSet(layerName + ".update_bias");
  convolutionBiasUpdate(graph, zDeltas0, biases, learningRate, reduceCS,
                        updateBiasCS);
  prog.add(Execute(reduceCS));
  prog.add(Execute(updateBiasCS));
  return prog;
}

} // namespace conv<|MERGE_RESOLUTION|>--- conflicted
+++ resolved
@@ -448,15 +448,12 @@
       const auto convOutWidth = convOutXEnd - convOutXBegin;
       if (convOutWidth == 0)
         continue;
-<<<<<<< HEAD
-      unsigned outputStride = forward ? 1 : strideY;
-=======
+
       // In the backwards pass, if we are handling one row of the kernel at
       // a time, the partitioning of work across the workers can be aware of
       // the stride and only allocate work on the rows that get affected.
       unsigned outputStride =
-          (!forward && convUnitWeightHeight == 1) ? stride : 1;
->>>>>>> 7f8c738f
+          (!forward && convUnitWeightHeight == 1) ? strideY : 1;
       std::vector<std::vector<PartialRow>> workerPartition =
           partitionConvPartialByWorker(convOutHeight, convOutWidth,
                                        contextsPerVertex, outputStride);
@@ -485,7 +482,7 @@
             std::tie(workerOutXBegin, workerOutXEnd) =
                 getOutputRange({convOutXBegin + partialRow.begin,
                                 convOutXBegin + partialRow.end},
-                               stride, kernelSize, padding, inDimX, wx,
+                                strideX, kernelSizeX, paddingX, inDimX, wx,
                                forward);
             const auto workerOutWidth = workerOutXEnd - workerOutXBegin;
             unsigned workerInXBegin, workerInXEnd;
@@ -1941,22 +1938,22 @@
                               paddedFieldSize,
                               activationsChansPerGroup});
   auto prog = Sequence();
-  for (unsigned wy = 0; wy != kernelSize; ++wy) {
-    for (unsigned wx = 0; wx != kernelSize; ++wx) {
+  for (unsigned wy = 0; wy != kernelSizeY; ++wy) {
+    for (unsigned wx = 0; wx != kernelSizeX; ++wx) {
       auto paddedActivations = pad(graph, activations,
                                    {activations.dim(0),
-                                    activations.dim(1) + 2 * padding,
-                                    activations.dim(2) + 2 * padding,
+                                    activations.dim(1) + 2 * paddingY,
+                                    activations.dim(2) + 2 * paddingX,
                                     activations.dim(3)},
-                                   {0, padding, padding, 0});
+                                   {0, paddingY, paddingX, 0});
       auto usedActivations =
           paddedActivations.slice({0, wy, wx, 0},
                                   {activationsNumChanGroups,
-                                   wy + (height - 1) * stride + 1,
-                                   wx + (width - 1) * stride + 1,
+                                   wy + (height - 1) * strideY + 1,
+                                   wx + (width - 1) * strideX + 1,
                                    activationsChansPerGroup});
-      auto activationsStrided = usedActivations.subSample(stride, 1)
-                                               .subSample(stride, 2);
+      auto activationsStrided = usedActivations.subSample(strideY, 1)
+                                               .subSample(strideX, 2);
       assert(activationsStrided.dim(1) == height);
       assert(activationsStrided.dim(2) == width);
       auto activationsFlattened =
@@ -1973,7 +1970,7 @@
                                    {0, 0, 0}));
     }
   }
-  const auto actViewSize = kernelSize * kernelSize * activationsChans;
+  const auto actViewSize = kernelSizeY * kernelSizeX * activationsChans;
   const auto paddedActViewSize =
      ((actViewSize + outputGroupSize - 1) / outputGroupSize) * outputGroupSize;
   auto activationsTransposed =
@@ -2066,7 +2063,7 @@
                   .slice(0, actViewSize, 1)
                   .reshape({deltasChans / fwdPartialChansPerGroup,
                             fwdPartialChansPerGroup,
-                            kernelSize, kernelSize,
+                            kernelSizeY, kernelSizeX,
                             activationsChans / fwdInChansPerGroup,
                             fwdInChansPerGroup})
                   .dimShuffle({0, 4, 2, 3, 1, 5})));
